--- conflicted
+++ resolved
@@ -7,7 +7,6 @@
 #include "inertia.hpp"
 #include "list.hpp"
 #include "transform.hpp"
-#include <iostream>
 
 namespace LibXR {
 
@@ -164,13 +163,8 @@
     }
 
     /* Apply Limition */
-<<<<<<< HEAD
-    Position<Scalar> target_pos;
-    Quaternion<Scalar> target_quat;
-=======
     Position<Scalar> target_pos = target_pos_;
     Quaternion<Scalar> target_quat = target_quat_;
->>>>>>> 6c39dcfa
     if (max_line_velocity > 0 && max_angular_velocity > 0) {
       Scalar max_pos_delta = max_angular_velocity * dt;
       Scalar max_angle_delta = max_line_velocity * dt;
