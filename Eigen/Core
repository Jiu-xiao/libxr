// This file is part of Eigen, a lightweight C++ template library
// for linear algebra.
//
// Copyright (C) 2008 Gael Guennebaud <g.gael@free.fr>
// Copyright (C) 2007-2010 Benoit Jacob <jacob.benoit.1@gmail.com>
//
// Eigen is free software; you can redistribute it and/or
// modify it under the terms of the GNU Lesser General Public
// License as published by the Free Software Foundation; either
// version 3 of the License, or (at your option) any later version.
//
// Alternatively, you can redistribute it and/or
// modify it under the terms of the GNU General Public License as
// published by the Free Software Foundation; either version 2 of
// the License, or (at your option) any later version.
//
// Eigen is distributed in the hope that it will be useful, but WITHOUT ANY
// WARRANTY; without even the implied warranty of MERCHANTABILITY or FITNESS
// FOR A PARTICULAR PURPOSE. See the GNU Lesser General Public License or the
// GNU General Public License for more details.
//
// You should have received a copy of the GNU Lesser General Public
// License and a copy of the GNU General Public License along with
// Eigen. If not, see <http://www.gnu.org/licenses/>.

#ifndef EIGEN_CORE_H
#define EIGEN_CORE_H

// first thing Eigen does: prevent MSVC from committing suicide
#include "src/Core/util/DisableMSVCWarnings.h"

#ifdef _MSC_VER
  #include <malloc.h> // for _aligned_malloc -- need it regardless of whether vectorization is enabled
  #if (_MSC_VER >= 1500) // 2008 or later
    // Remember that usage of defined() in a #define is undefined by the standard.
    // a user reported that in 64-bit mode, MSVC doesn't care to define _M_IX86_FP.
    #if (defined(_M_IX86_FP) && (_M_IX86_FP >= 2)) || defined(_M_X64)
      #define EIGEN_SSE2_ON_MSVC_2008_OR_LATER
    #endif
  #endif
#endif

#ifdef __GNUC__
  #define EIGEN_GNUC_AT_LEAST(x,y) ((__GNUC__>=x && __GNUC_MINOR__>=y) || __GNUC__>x)
#else
  #define EIGEN_GNUC_AT_LEAST(x,y) 0
#endif

// Remember that usage of defined() in a #define is undefined by the standard
#if (defined __SSE2__) && ( (!defined __GNUC__) || EIGEN_GNUC_AT_LEAST(4,2) )
  #define EIGEN_SSE2_BUT_NOT_OLD_GCC
#endif

#ifdef EIGEN_DONT_ALIGN
  #define EIGEN_DONT_VECTORIZE
#endif

#ifdef __clang__
#define EIGEN_DONT_VECTORIZE
#endif

#ifndef EIGEN_DONT_VECTORIZE
  #if defined (EIGEN_SSE2_BUT_NOT_OLD_GCC) || defined(EIGEN_SSE2_ON_MSVC_2008_OR_LATER)

    // Defines symbols for compile-time detection of which instructions are
    // used.
    // EIGEN_VECTORIZE_YY is defined if and only if the instruction set YY is used
    #define EIGEN_VECTORIZE
    #define EIGEN_VECTORIZE_SSE
    #define EIGEN_VECTORIZE_SSE2

    // Detect sse3/ssse3/sse4:
    // gcc and icc defines __SSE3__, ..,
    // there is no way to know about this on msvc. You can define EIGEN_VECTORIZE_SSE* if you
    // want to force the use of those instructions with msvc.
    #ifdef __SSE3__
      #define EIGEN_VECTORIZE_SSE3
    #endif
    #ifdef __SSSE3__
      #define EIGEN_VECTORIZE_SSSE3
    #endif
    #ifdef __SSE4_1__
      #define EIGEN_VECTORIZE_SSE4_1
    #endif
    #ifdef __SSE4_2__
      #define EIGEN_VECTORIZE_SSE4_2
    #endif

    // include files

    #include <emmintrin.h>
    #include <xmmintrin.h>
    #ifdef  EIGEN_VECTORIZE_SSE3
      #include <pmmintrin.h>
    #endif
    #ifdef EIGEN_VECTORIZE_SSSE3
      #include <tmmintrin.h>
    #endif
    #ifdef EIGEN_VECTORIZE_SSE4_1
      #include <smmintrin.h>
    #endif
    #ifdef EIGEN_VECTORIZE_SSE4_2
      #include <nmmintrin.h>
    #endif
  #elif defined __ALTIVEC__
    #define EIGEN_VECTORIZE
    #define EIGEN_VECTORIZE_ALTIVEC
    #include <altivec.h>
    // We need to #undef all these ugly tokens defined in <altivec.h>
    // => use __vector instead of vector
    #undef bool
    #undef vector
    #undef pixel
  #elif defined  __ARM_NEON__
    #define EIGEN_VECTORIZE
    #define EIGEN_VECTORIZE_NEON
    #include <arm_neon.h>
  #endif
#endif

<<<<<<< HEAD
#ifdef _OPENMP
  #define EIGEN_HAS_OPENMP
#endif

#ifdef EIGEN_HAS_OPENMP
#include <omp.h>
#endif

=======
#include <cerrno>
>>>>>>> 9c378470
#include <cstdlib>
#include <cmath>
#include <complex>
#include <cassert>
#include <functional>
#include <iosfwd>
#include <cstring>
#include <string>
#include <limits>
// for min/max:
#include <algorithm>

// for outputting debug info
#ifdef EIGEN_DEBUG_ASSIGN
#include<iostream>
#endif

#if (defined(_CPPUNWIND) || defined(__EXCEPTIONS)) && !defined(EIGEN_NO_EXCEPTIONS)
  #define EIGEN_EXCEPTIONS
#endif

#ifdef EIGEN_EXCEPTIONS
  #include <new>
#endif

// this needs to be done after all possible windows C header includes and before any Eigen source includes
// (system C++ includes are supposed to be able to deal with this already):
// windows.h defines min and max macros which would make Eigen fail to compile.
#if defined(min) || defined(max)
#error The preprocessor symbols 'min' or 'max' are defined. If you are compiling on Windows, do #define NOMINMAX to prevent windows.h from defining these symbols.
#endif

// defined in bits/termios.h
#undef B0

namespace Eigen {

inline static const char *SimdInstructionSetsInUse(void) {
#if defined(EIGEN_VECTORIZE_SSE4_2)
  return "SSE, SSE2, SSE3, SSSE3, SSE4.1, SSE4.2";
#elif defined(EIGEN_VECTORIZE_SSE4_1)
  return "SSE, SSE2, SSE3, SSSE3, SSE4.1";
#elif defined(EIGEN_VECTORIZE_SSSE3)
  return "SSE, SSE2, SSE3, SSSE3";
#elif defined(EIGEN_VECTORIZE_SSE3)
  return "SSE, SSE2, SSE3";
#elif defined(EIGEN_VECTORIZE_SSE2)
  return "SSE, SSE2";
#elif defined(EIGEN_VECTORIZE_ALTIVEC)
  return "AltiVec";
#elif defined(EIGEN_VECTORIZE_NEON)
  return "ARM NEON";
#else
  return "None";
#endif
}

// we use size_t frequently and we'll never remember to prepend it with std:: everytime just to
// ensure QNX/QCC support
using std::size_t;

/** \defgroup Core_Module Core module
  * This is the main module of Eigen providing dense matrix and vector support
  * (both fixed and dynamic size) with all the features corresponding to a BLAS library
  * and much more...
  *
  * \code
  * #include <Eigen/Core>
  * \endcode
  */

/** The type used to identify a dense storage. */
struct Dense {};

#include "src/Core/util/Macros.h"
#include "src/Core/util/Constants.h"
#include "src/Core/util/ForwardDeclarations.h"
#include "src/Core/util/Meta.h"
#include "src/Core/util/XprHelper.h"
#include "src/Core/util/StaticAssert.h"
#include "src/Core/util/Memory.h"

#include "src/Core/NumTraits.h"
#include "src/Core/MathFunctions.h"
#include "src/Core/GenericPacketMath.h"

#if defined EIGEN_VECTORIZE_SSE
  #include "src/Core/arch/SSE/PacketMath.h"
  #include "src/Core/arch/SSE/MathFunctions.h"
#elif defined EIGEN_VECTORIZE_ALTIVEC
  #include "src/Core/arch/AltiVec/PacketMath.h"
#elif defined EIGEN_VECTORIZE_NEON
  #include "src/Core/arch/NEON/PacketMath.h"
#endif

#include "src/Core/arch/Default/Settings.h"

#include "src/Core/Functors.h"
#include "src/Core/DenseBase.h"
#include "src/Core/MatrixBase.h"
#include "src/Core/EigenBase.h"
#include "src/Core/Coeffs.h"

#ifndef EIGEN_PARSED_BY_DOXYGEN // work around Doxygen bug triggered by Assign.h r814874
                                // at least confirmed with Doxygen 1.5.5 and 1.5.6
  #include "src/Core/Assign.h"
#endif

#include "src/Core/util/BlasUtil.h"
#include "src/Core/MatrixStorage.h"
#include "src/Core/NestByValue.h"
#include "src/Core/ForceAlignedAccess.h"
#include "src/Core/ReturnByValue.h"
#include "src/Core/NoAlias.h"
#include "src/Core/DenseStorageBase.h"
#include "src/Core/Matrix.h"
#include "src/Core/SelfCwiseBinaryOp.h"
#include "src/Core/CwiseBinaryOp.h"
#include "src/Core/CwiseUnaryOp.h"
#include "src/Core/CwiseNullaryOp.h"
#include "src/Core/CwiseUnaryView.h"
#include "src/Core/Dot.h"
#include "src/Core/StableNorm.h"
#include "src/Core/MapBase.h"
#include "src/Core/Stride.h"
#include "src/Core/Map.h"
#include "src/Core/Block.h"
#include "src/Core/VectorBlock.h"
#include "src/Core/Minor.h"
#include "src/Core/Transpose.h"
#include "src/Core/DiagonalMatrix.h"
#include "src/Core/Diagonal.h"
#include "src/Core/DiagonalProduct.h"
#include "src/Core/PermutationMatrix.h"
#include "src/Core/Redux.h"
#include "src/Core/Visitor.h"
#include "src/Core/Fuzzy.h"
#include "src/Core/IO.h"
#include "src/Core/Swap.h"
#include "src/Core/CommaInitializer.h"
#include "src/Core/Flagged.h"
#include "src/Core/ProductBase.h"
#include "src/Core/Product.h"
#include "src/Core/TriangularMatrix.h"
#include "src/Core/SelfAdjointView.h"
#include "src/Core/SolveTriangular.h"
#include "src/Core/products/Parallelizer.h"
#include "src/Core/products/CoeffBasedProduct.h"
#include "src/Core/products/GeneralBlockPanelKernel.h"
#include "src/Core/products/GeneralMatrixVector.h"
#include "src/Core/products/GeneralMatrixMatrix.h"
#include "src/Core/products/SelfadjointMatrixVector.h"
#include "src/Core/products/SelfadjointMatrixMatrix.h"
#include "src/Core/products/SelfadjointProduct.h"
#include "src/Core/products/SelfadjointRank2Update.h"
#include "src/Core/products/TriangularMatrixVector.h"
#include "src/Core/products/TriangularMatrixMatrix.h"
#include "src/Core/products/TriangularSolverMatrix.h"
#include "src/Core/BandMatrix.h"

#include "src/Array/Functors.h"
#include "src/Array/BooleanRedux.h"
#include "src/Array/Select.h"
#include "src/Array/VectorwiseOp.h"
#include "src/Array/Random.h"
#include "src/Array/Norms.h"
#include "src/Array/Replicate.h"
#include "src/Array/Reverse.h"
#include "src/Array/ArrayBase.h"
#include "src/Array/ArrayWrapper.h"
#include "src/Array/Array.h"

} // namespace Eigen

#include "src/Array/GlobalFunctions.h"

#include "src/Core/util/EnableMSVCWarnings.h"

#ifdef EIGEN2_SUPPORT
#include "Eigen2Support"
#endif

#endif // EIGEN_CORE_H<|MERGE_RESOLUTION|>--- conflicted
+++ resolved
@@ -118,7 +118,6 @@
   #endif
 #endif
 
-<<<<<<< HEAD
 #ifdef _OPENMP
   #define EIGEN_HAS_OPENMP
 #endif
@@ -127,9 +126,7 @@
 #include <omp.h>
 #endif
 
-=======
 #include <cerrno>
->>>>>>> 9c378470
 #include <cstdlib>
 #include <cmath>
 #include <complex>
