// This file is part of Eigen, a lightweight C++ template library
// for linear algebra.
//
// Copyright (C) 2008-2014 Gael Guennebaud <gael.guennebaud@inria.fr>
//
// This Source Code Form is subject to the terms of the Mozilla
// Public License v. 2.0. If a copy of the MPL was not distributed
// with this file, You can obtain one at http://mozilla.org/MPL/2.0/.

#ifndef EIGEN_SPARSE_BLOCK_H
#define EIGEN_SPARSE_BLOCK_H

namespace Eigen { 

// Subset of columns or rows
template<typename XprType, int BlockRows, int BlockCols>
class BlockImpl<XprType,BlockRows,BlockCols,true,Sparse>
  : public SparseMatrixBase<Block<XprType,BlockRows,BlockCols,true> >
{
    typedef typename internal::remove_all<typename XprType::Nested>::type _MatrixTypeNested;
    typedef Block<XprType, BlockRows, BlockCols, true> BlockType;
public:
    enum { IsRowMajor = internal::traits<BlockType>::IsRowMajor };
protected:
    enum { OuterSize = IsRowMajor ? BlockRows : BlockCols };
public:
    EIGEN_SPARSE_PUBLIC_INTERFACE(BlockType)

    inline BlockImpl(const XprType& xpr, Index i)
      : m_matrix(xpr), m_outerStart(convert_index(i)), m_outerSize(OuterSize)
    {}

    inline BlockImpl(const XprType& xpr, Index startRow, Index startCol, Index blockRows, Index blockCols)
      : m_matrix(xpr), m_outerStart(convert_index(IsRowMajor ? startRow : startCol)), m_outerSize(convert_index(IsRowMajor ? blockRows : blockCols))
    {}

    EIGEN_STRONG_INLINE StorageIndex rows() const { return IsRowMajor ? m_outerSize.value() : m_matrix.rows(); }
    EIGEN_STRONG_INLINE StorageIndex cols() const { return IsRowMajor ? m_matrix.cols() : m_outerSize.value(); }
    
    StorageIndex nonZeros() const
    {
      typedef typename internal::evaluator<XprType>::type EvaluatorType;
      EvaluatorType matEval(m_matrix);
      StorageIndex nnz = 0;
      Index end = m_outerStart + m_outerSize.value();
      for(Index j=m_outerStart; j<end; ++j)
        for(typename EvaluatorType::InnerIterator it(matEval, j); it; ++it)
          ++nnz;
      return nnz;
    }
    
    inline const _MatrixTypeNested& nestedExpression() const { return m_matrix; }
    StorageIndex startRow() const { return IsRowMajor ? m_outerStart : 0; }
    StorageIndex startCol() const { return IsRowMajor ? 0 : m_outerStart; }
    StorageIndex blockRows() const { return IsRowMajor ? m_outerSize.value() : m_matrix.rows(); }
    StorageIndex blockCols() const { return IsRowMajor ? m_matrix.cols() : m_outerSize.value(); }

  protected:

    typename XprType::Nested m_matrix;
    StorageIndex m_outerStart;
    const internal::variable_if_dynamic<StorageIndex, OuterSize> m_outerSize;
  
  public:
    EIGEN_INHERIT_ASSIGNMENT_OPERATORS(BlockImpl)
};


/***************************************************************************
* specialization for SparseMatrix
***************************************************************************/

namespace internal {

template<typename SparseMatrixType, int BlockRows, int BlockCols>
class sparse_matrix_block_impl
  : public SparseCompressedBase<Block<SparseMatrixType,BlockRows,BlockCols,true> >
{
    typedef typename internal::remove_all<typename SparseMatrixType::Nested>::type _MatrixTypeNested;
    typedef Block<SparseMatrixType, BlockRows, BlockCols, true> BlockType;
public:
    enum { IsRowMajor = internal::traits<BlockType>::IsRowMajor };
    EIGEN_SPARSE_PUBLIC_INTERFACE(BlockType)
protected:
    typedef typename Base::IndexVector IndexVector;
    enum { OuterSize = IsRowMajor ? BlockRows : BlockCols };
public:

    inline sparse_matrix_block_impl(const SparseMatrixType& xpr, Index i)
      : m_matrix(xpr), m_outerStart(convert_index(i)), m_outerSize(OuterSize)
    {}

    inline sparse_matrix_block_impl(const SparseMatrixType& xpr, Index startRow, Index startCol, Index blockRows, Index blockCols)
      : m_matrix(xpr), m_outerStart(convert_index(IsRowMajor ? startRow : startCol)), m_outerSize(convert_index(IsRowMajor ? blockRows : blockCols))
    {}

    template<typename OtherDerived>
    inline BlockType& operator=(const SparseMatrixBase<OtherDerived>& other)
    {
      typedef typename internal::remove_all<typename SparseMatrixType::Nested>::type _NestedMatrixType;
      _NestedMatrixType& matrix = const_cast<_NestedMatrixType&>(m_matrix);;
      // This assignment is slow if this vector set is not empty
      // and/or it is not at the end of the nonzeros of the underlying matrix.

      // 1 - eval to a temporary to avoid transposition and/or aliasing issues
      SparseMatrix<Scalar, IsRowMajor ? RowMajor : ColMajor, StorageIndex> tmp(other);

      // 2 - let's check whether there is enough allocated memory
      StorageIndex nnz           = tmp.nonZeros();
      StorageIndex start         = m_outerStart==0 ? 0 : matrix.outerIndexPtr()[m_outerStart]; // starting position of the current block
      StorageIndex end           = m_matrix.outerIndexPtr()[m_outerStart+m_outerSize.value()]; // ending position of the current block
      StorageIndex block_size    = end - start;                                                // available room in the current block
      StorageIndex tail_size     = m_matrix.outerIndexPtr()[m_matrix.outerSize()] - end;
      
      Index free_size     = m_matrix.isCompressed()
                          ? Index(matrix.data().allocatedSize()) + block_size
                          : block_size;

      if(nnz>free_size) 
      {
        // realloc manually to reduce copies
        typename SparseMatrixType::Storage newdata(m_matrix.data().allocatedSize() - block_size + nnz);

        internal::smart_copy(&m_matrix.data().value(0),  &m_matrix.data().value(0) + start, &newdata.value(0));
        internal::smart_copy(&m_matrix.data().index(0),  &m_matrix.data().index(0) + start, &newdata.index(0));

        internal::smart_copy(&tmp.data().value(0),  &tmp.data().value(0) + nnz, &newdata.value(start));
        internal::smart_copy(&tmp.data().index(0),  &tmp.data().index(0) + nnz, &newdata.index(start));

        internal::smart_copy(&matrix.data().value(end),  &matrix.data().value(end) + tail_size, &newdata.value(start+nnz));
        internal::smart_copy(&matrix.data().index(end),  &matrix.data().index(end) + tail_size, &newdata.index(start+nnz));
        
        newdata.resize(m_matrix.outerIndexPtr()[m_matrix.outerSize()] - block_size + nnz);

        matrix.data().swap(newdata);
      }
      else
      {
        // no need to realloc, simply copy the tail at its respective position and insert tmp
        matrix.data().resize(start + nnz + tail_size);

        internal::smart_memmove(&matrix.data().value(end),  &matrix.data().value(end) + tail_size, &matrix.data().value(start + nnz));
        internal::smart_memmove(&matrix.data().index(end),  &matrix.data().index(end) + tail_size, &matrix.data().index(start + nnz));

        internal::smart_copy(&tmp.data().value(0),  &tmp.data().value(0) + nnz, &matrix.data().value(start));
        internal::smart_copy(&tmp.data().index(0),  &tmp.data().index(0) + nnz, &matrix.data().index(start));
      }
      
      // update innerNonZeros
      if(!m_matrix.isCompressed())
        for(Index j=0; j<m_outerSize.value(); ++j)
          matrix.innerNonZeroPtr()[m_outerStart+j] = tmp.innerVector(j).nonZeros();

      // update outer index pointers
      StorageIndex p = start;
      for(Index k=0; k<m_outerSize.value(); ++k)
      {
        matrix.outerIndexPtr()[m_outerStart+k] = p;
        p += tmp.innerVector(k).nonZeros();
      }
      std::ptrdiff_t offset = nnz - block_size;
      for(Index k = m_outerStart + m_outerSize.value(); k<=matrix.outerSize(); ++k)
      {
        matrix.outerIndexPtr()[k] += offset;
      }

      return derived();
    }

    inline BlockType& operator=(const BlockType& other)
    {
      return operator=<BlockType>(other);
    }

    inline const Scalar* valuePtr() const
    { return m_matrix.valuePtr(); }
    inline Scalar* valuePtr()
    { return m_matrix.const_cast_derived().valuePtr(); }

<<<<<<< HEAD
    inline const StorageIndex* innerIndexPtr() const
    { return m_matrix.innerIndexPtr() + m_matrix.outerIndexPtr()[m_outerStart]; }
    inline StorageIndex* innerIndexPtr()
    { return m_matrix.const_cast_derived().innerIndexPtr() + m_matrix.outerIndexPtr()[m_outerStart]; }
=======
    inline const Index* innerIndexPtr() const
    { return m_matrix.innerIndexPtr(); }
    inline Index* innerIndexPtr()
    { return m_matrix.const_cast_derived().innerIndexPtr(); }
>>>>>>> 260eae79

    inline const StorageIndex* outerIndexPtr() const
    { return m_matrix.outerIndexPtr() + m_outerStart; }
    inline StorageIndex* outerIndexPtr()
    { return m_matrix.const_cast_derived().outerIndexPtr() + m_outerStart; }
    
    inline const Index* innerNonZeroPtr() const
    { return isCompressed() ? 0 : m_matrix.innerNonZeroPtr(); }
    inline Index* innerNonZeroPtr()
    { return isCompressed() ? 0 : m_matrix.const_cast_derived().innerNonZeroPtr(); }

    StorageIndex nonZeros() const
    {
      if(m_matrix.isCompressed())
        return  (  (m_matrix.outerIndexPtr()[m_outerStart+m_outerSize.value()])
                 - (m_matrix.outerIndexPtr()[m_outerStart]));
      else if(m_outerSize.value()==0)
        return 0;
      else
        return Map<const IndexVector>(m_matrix.innerNonZeroPtr()+m_outerStart, m_outerSize.value()).sum();
    }
    
    bool isCompressed() const { return m_matrix.innerNonZeroPtr()==0; }

    const Scalar& lastCoeff() const
    {
      EIGEN_STATIC_ASSERT_VECTOR_ONLY(sparse_matrix_block_impl);
      eigen_assert(nonZeros()>0);
      if(m_matrix.isCompressed())
        return m_matrix.valuePtr()[m_matrix.outerIndexPtr()[m_outerStart+1]-1];
      else
        return m_matrix.valuePtr()[m_matrix.outerIndexPtr()[m_outerStart]+m_matrix.innerNonZeroPtr()[m_outerStart]-1];
    }

    EIGEN_STRONG_INLINE StorageIndex rows() const { return IsRowMajor ? m_outerSize.value() : m_matrix.rows(); }
    EIGEN_STRONG_INLINE StorageIndex cols() const { return IsRowMajor ? m_matrix.cols() : m_outerSize.value(); }
    
    inline const _MatrixTypeNested& nestedExpression() const { return m_matrix; }
    StorageIndex startRow() const { return IsRowMajor ? m_outerStart : 0; }
    StorageIndex startCol() const { return IsRowMajor ? 0 : m_outerStart; }
    StorageIndex blockRows() const { return IsRowMajor ? m_outerSize.value() : m_matrix.rows(); }
    StorageIndex blockCols() const { return IsRowMajor ? m_matrix.cols() : m_outerSize.value(); }

  protected:

    typename SparseMatrixType::Nested m_matrix;
    StorageIndex m_outerStart;
    const internal::variable_if_dynamic<StorageIndex, OuterSize> m_outerSize;

};

} // namespace internal

template<typename _Scalar, int _Options, typename _StorageIndex, int BlockRows, int BlockCols>
class BlockImpl<SparseMatrix<_Scalar, _Options, _StorageIndex>,BlockRows,BlockCols,true,Sparse>
  : public internal::sparse_matrix_block_impl<SparseMatrix<_Scalar, _Options, _StorageIndex>,BlockRows,BlockCols>
{
public:
  typedef _StorageIndex StorageIndex;
  typedef SparseMatrix<_Scalar, _Options, _StorageIndex> SparseMatrixType;
  typedef internal::sparse_matrix_block_impl<SparseMatrixType,BlockRows,BlockCols> Base;
  inline BlockImpl(SparseMatrixType& xpr, Index i)
    : Base(xpr, i)
  {}

  inline BlockImpl(SparseMatrixType& xpr, Index startRow, Index startCol, Index blockRows, Index blockCols)
    : Base(xpr, startRow, startCol, blockRows, blockCols)
  {}
  
  using Base::operator=;
};

template<typename _Scalar, int _Options, typename _StorageIndex, int BlockRows, int BlockCols>
class BlockImpl<const SparseMatrix<_Scalar, _Options, _StorageIndex>,BlockRows,BlockCols,true,Sparse>
  : public internal::sparse_matrix_block_impl<const SparseMatrix<_Scalar, _Options, _StorageIndex>,BlockRows,BlockCols>
{
public:
  typedef _StorageIndex StorageIndex;
  typedef const SparseMatrix<_Scalar, _Options, _StorageIndex> SparseMatrixType;
  typedef internal::sparse_matrix_block_impl<SparseMatrixType,BlockRows,BlockCols> Base;
  inline BlockImpl(SparseMatrixType& xpr, Index i)
    : Base(xpr, i)
  {}

  inline BlockImpl(SparseMatrixType& xpr, Index startRow, Index startCol, Index blockRows, Index blockCols)
    : Base(xpr, startRow, startCol, blockRows, blockCols)
  {}
  
  using Base::operator=;
};
  
//----------

/** \returns the \a outer -th column (resp. row) of the matrix \c *this if \c *this
  * is col-major (resp. row-major).
  */
template<typename Derived>
typename SparseMatrixBase<Derived>::InnerVectorReturnType SparseMatrixBase<Derived>::innerVector(Index outer)
{ return InnerVectorReturnType(derived(), outer); }

/** \returns the \a outer -th column (resp. row) of the matrix \c *this if \c *this
  * is col-major (resp. row-major). Read-only.
  */
template<typename Derived>
const typename SparseMatrixBase<Derived>::ConstInnerVectorReturnType SparseMatrixBase<Derived>::innerVector(Index outer) const
{ return ConstInnerVectorReturnType(derived(), outer); }

/** \returns the \a outer -th column (resp. row) of the matrix \c *this if \c *this
  * is col-major (resp. row-major).
  */
template<typename Derived>
Block<Derived,Dynamic,Dynamic,true> SparseMatrixBase<Derived>::innerVectors(Index outerStart, Index outerSize)
{
  return Block<Derived,Dynamic,Dynamic,true>(derived(),
                                             IsRowMajor ? outerStart : 0, IsRowMajor ? 0 : outerStart,
                                             IsRowMajor ? outerSize : rows(), IsRowMajor ? cols() : outerSize);
  
}

/** \returns the \a outer -th column (resp. row) of the matrix \c *this if \c *this
  * is col-major (resp. row-major). Read-only.
  */
template<typename Derived>
const Block<const Derived,Dynamic,Dynamic,true> SparseMatrixBase<Derived>::innerVectors(Index outerStart, Index outerSize) const
{
  return Block<const Derived,Dynamic,Dynamic,true>(derived(),
                                                  IsRowMajor ? outerStart : 0, IsRowMajor ? 0 : outerStart,
                                                  IsRowMajor ? outerSize : rows(), IsRowMajor ? cols() : outerSize);
  
}

namespace internal {
  
template< typename XprType, int BlockRows, int BlockCols, bool InnerPanel,
          bool OuterVector =  (BlockCols==1 && XprType::IsRowMajor)
                               | // FIXME | instead of || to please GCC 4.4.0 stupid warning "suggest parentheses around &&".
                                 // revert to || as soon as not needed anymore. 
                              (BlockRows==1 && !XprType::IsRowMajor)>
class GenericSparseBlockInnerIteratorImpl;

}

/** Generic implementation of sparse Block expression.
  * Real-only. 
  */
template<typename XprType, int BlockRows, int BlockCols, bool InnerPanel>
class BlockImpl<XprType,BlockRows,BlockCols,InnerPanel,Sparse>
  : public SparseMatrixBase<Block<XprType,BlockRows,BlockCols,InnerPanel> >, internal::no_assignment_operator
{
  typedef Block<XprType, BlockRows, BlockCols, InnerPanel> BlockType;
public:
    enum { IsRowMajor = internal::traits<BlockType>::IsRowMajor };
    EIGEN_SPARSE_PUBLIC_INTERFACE(BlockType)
    
    typedef typename internal::remove_all<typename XprType::Nested>::type _MatrixTypeNested;

    /** Column or Row constructor
      */
    inline BlockImpl(const XprType& xpr, Index i)
      : m_matrix(xpr),
        m_startRow( (BlockRows==1) && (BlockCols==XprType::ColsAtCompileTime) ? convert_index(i) : 0),
        m_startCol( (BlockRows==XprType::RowsAtCompileTime) && (BlockCols==1) ? convert_index(i) : 0),
        m_blockRows(BlockRows==1 ? 1 : xpr.rows()),
        m_blockCols(BlockCols==1 ? 1 : xpr.cols())
    {}

    /** Dynamic-size constructor
      */
    inline BlockImpl(const XprType& xpr, Index startRow, Index startCol, Index blockRows, Index blockCols)
      : m_matrix(xpr), m_startRow(convert_index(startRow)), m_startCol(convert_index(startCol)), m_blockRows(convert_index(blockRows)), m_blockCols(convert_index(blockCols))
    {}

    inline StorageIndex rows() const { return m_blockRows.value(); }
    inline StorageIndex cols() const { return m_blockCols.value(); }

    inline Scalar& coeffRef(Index row, Index col)
    {
      return m_matrix.const_cast_derived()
               .coeffRef(row + m_startRow.value(), col + m_startCol.value());
    }

    inline const Scalar coeff(Index row, Index col) const
    {
      return m_matrix.coeff(row + m_startRow.value(), col + m_startCol.value());
    }

    inline Scalar& coeffRef(Index index)
    {
      return m_matrix.const_cast_derived()
             .coeffRef(m_startRow.value() + (RowsAtCompileTime == 1 ? 0 : index),
                       m_startCol.value() + (RowsAtCompileTime == 1 ? index : 0));
    }

    inline const Scalar coeff(Index index) const
    {
      return m_matrix
             .coeff(m_startRow.value() + (RowsAtCompileTime == 1 ? 0 : index),
                    m_startCol.value() + (RowsAtCompileTime == 1 ? index : 0));
    }
    
    inline const _MatrixTypeNested& nestedExpression() const { return m_matrix; }
    StorageIndex startRow() const { return m_startRow.value(); }
    StorageIndex startCol() const { return m_startCol.value(); }
    StorageIndex blockRows() const { return m_blockRows.value(); }
    StorageIndex blockCols() const { return m_blockCols.value(); }
    
  protected:
    friend class internal::GenericSparseBlockInnerIteratorImpl<XprType,BlockRows,BlockCols,InnerPanel>;
    friend class ReverseInnerIterator;
    
    EIGEN_INHERIT_ASSIGNMENT_OPERATORS(BlockImpl)

    typename XprType::Nested m_matrix;
    const internal::variable_if_dynamic<StorageIndex, XprType::RowsAtCompileTime == 1 ? 0 : Dynamic> m_startRow;
    const internal::variable_if_dynamic<StorageIndex, XprType::ColsAtCompileTime == 1 ? 0 : Dynamic> m_startCol;
    const internal::variable_if_dynamic<StorageIndex, RowsAtCompileTime> m_blockRows;
    const internal::variable_if_dynamic<StorageIndex, ColsAtCompileTime> m_blockCols;

};

namespace internal {
  template<typename XprType, int BlockRows, int BlockCols, bool InnerPanel>
  class GenericSparseBlockInnerIteratorImpl<XprType,BlockRows,BlockCols,InnerPanel,false> : public Block<XprType, BlockRows, BlockCols, InnerPanel>::_MatrixTypeNested::InnerIterator
  {
    typedef Block<XprType, BlockRows, BlockCols, InnerPanel> BlockType;
    enum {
      IsRowMajor = BlockType::IsRowMajor
    };
    typedef typename BlockType::_MatrixTypeNested _MatrixTypeNested;
    typedef typename BlockType::StorageIndex StorageIndex;
    typedef typename _MatrixTypeNested::InnerIterator Base;
    const BlockType& m_block;
    Index m_end;
  public:

    EIGEN_STRONG_INLINE GenericSparseBlockInnerIteratorImpl(const BlockType& block, Index outer)
      : Base(block.derived().nestedExpression(), outer + (IsRowMajor ? block.m_startRow.value() : block.m_startCol.value())),
        m_block(block),
        m_end(IsRowMajor ? block.m_startCol.value()+block.m_blockCols.value() : block.m_startRow.value()+block.m_blockRows.value())
    {
      while( (Base::operator bool()) && (Base::index() < (IsRowMajor ? m_block.m_startCol.value() : m_block.m_startRow.value())) )
        Base::operator++();
    }
    
    inline StorageIndex index()  const { return Base::index() - (IsRowMajor ? m_block.m_startCol.value() : m_block.m_startRow.value()); }
    inline StorageIndex outer()  const { return Base::outer() - (IsRowMajor ? m_block.m_startRow.value() : m_block.m_startCol.value()); }
    inline StorageIndex row()    const { return Base::row()   - m_block.m_startRow.value(); }
    inline StorageIndex col()    const { return Base::col()   - m_block.m_startCol.value(); }
    
    inline operator bool() const { return Base::operator bool() && Base::index() < m_end; }
  };
  
  // Row vector of a column-major sparse matrix or column of a row-major one.
  template<typename XprType, int BlockRows, int BlockCols, bool InnerPanel>
  class GenericSparseBlockInnerIteratorImpl<XprType,BlockRows,BlockCols,InnerPanel,true>
  {
    typedef Block<XprType, BlockRows, BlockCols, InnerPanel> BlockType;
    enum {
      IsRowMajor = BlockType::IsRowMajor
    };
    typedef typename BlockType::_MatrixTypeNested _MatrixTypeNested;
    typedef typename BlockType::StorageIndex StorageIndex;
    typedef typename BlockType::Scalar Scalar;
    const BlockType& m_block;
    StorageIndex m_outerPos;
    StorageIndex m_innerIndex;
    Scalar m_value;
    StorageIndex m_end;
  public:

    explicit EIGEN_STRONG_INLINE GenericSparseBlockInnerIteratorImpl(const BlockType& block, Index outer = 0)
      : 
        m_block(block),
        m_outerPos( (IsRowMajor ? block.m_startCol.value() : block.m_startRow.value()) - 1), // -1 so that operator++ finds the first non-zero entry
        m_innerIndex(IsRowMajor ? block.m_startRow.value() : block.m_startCol.value()),
        m_end(IsRowMajor ? block.m_startCol.value()+block.m_blockCols.value() : block.m_startRow.value()+block.m_blockRows.value())
    {
      EIGEN_UNUSED_VARIABLE(outer);
      eigen_assert(outer==0);
      
      ++(*this);
    }
    
    inline StorageIndex index()  const { return m_outerPos - (IsRowMajor ? m_block.m_startCol.value() : m_block.m_startRow.value()); }
    inline StorageIndex outer()  const { return 0; }
    inline StorageIndex row()    const { return IsRowMajor ? 0 : index(); }
    inline StorageIndex col()    const { return IsRowMajor ? index() : 0; }
    
    inline Scalar value() const { return m_value; }
    
    inline GenericSparseBlockInnerIteratorImpl& operator++()
    {
      // search next non-zero entry
      while(++m_outerPos<m_end)
      {
        typename XprType::InnerIterator it(m_block.m_matrix, m_outerPos);
        // search for the key m_innerIndex in the current outer-vector
        while(it && it.index() < m_innerIndex) ++it;
        if(it && it.index()==m_innerIndex)
        {
          m_value = it.value();
          break;
        }
      }
      return *this;
    }
    
    inline operator bool() const { return m_outerPos < m_end; }
  };

template<typename ArgType, int BlockRows, int BlockCols, bool InnerPanel>
struct unary_evaluator<Block<ArgType,BlockRows,BlockCols,InnerPanel>, IteratorBased >
 : public evaluator_base<Block<ArgType,BlockRows,BlockCols,InnerPanel> >
{
    class InnerVectorInnerIterator;
    class OuterVectorInnerIterator;
  public:
    typedef Block<ArgType,BlockRows,BlockCols,InnerPanel> XprType;
    typedef typename XprType::StorageIndex StorageIndex;
    typedef typename XprType::Scalar Scalar;
    
    class ReverseInnerIterator;
    
    enum {
      IsRowMajor = XprType::IsRowMajor,
      
      OuterVector =  (BlockCols==1 && ArgType::IsRowMajor)
                    | // FIXME | instead of || to please GCC 4.4.0 stupid warning "suggest parentheses around &&".
                      // revert to || as soon as not needed anymore. 
                     (BlockRows==1 && !ArgType::IsRowMajor),
      
      CoeffReadCost = evaluator<ArgType>::CoeffReadCost,
      Flags = XprType::Flags
    };
    
    typedef typename internal::conditional<OuterVector,OuterVectorInnerIterator,InnerVectorInnerIterator>::type InnerIterator;
    
    explicit unary_evaluator(const XprType& op)
      : m_argImpl(op.nestedExpression()), m_block(op)
    {}

  protected:
    typedef typename evaluator<ArgType>::InnerIterator        EvalIterator;
    
    typename evaluator<ArgType>::nestedType m_argImpl;
    const XprType &m_block;
};

template<typename ArgType, int BlockRows, int BlockCols, bool InnerPanel>
class unary_evaluator<Block<ArgType,BlockRows,BlockCols,InnerPanel>, IteratorBased>::InnerVectorInnerIterator
 : public EvalIterator
{
  const XprType& m_block;
  Index m_end;
public:
  
  EIGEN_STRONG_INLINE InnerVectorInnerIterator(const unary_evaluator& aEval, Index outer)
    : EvalIterator(aEval.m_argImpl, outer + (IsRowMajor ? aEval.m_block.startRow() : aEval.m_block.startCol())),
      m_block(aEval.m_block),
      m_end(IsRowMajor ? aEval.m_block.startCol()+aEval.m_block.blockCols() : aEval.m_block.startRow()+aEval.m_block.blockRows())
  {
    while( (EvalIterator::operator bool()) && (EvalIterator::index() < (IsRowMajor ? m_block.startCol() : m_block.startRow())) )
      EvalIterator::operator++();
  }
  
  inline StorageIndex index()  const { return EvalIterator::index() - (IsRowMajor ? m_block.startCol() : m_block.startRow()); }
  inline StorageIndex outer()  const { return EvalIterator::outer() - (IsRowMajor ? m_block.startRow() : m_block.startCol()); }
  inline StorageIndex row()    const { return EvalIterator::row()   - m_block.startRow(); }
  inline StorageIndex col()    const { return EvalIterator::col()   - m_block.startCol(); }
  
  inline operator bool() const { return EvalIterator::operator bool() && EvalIterator::index() < m_end; }
};

template<typename ArgType, int BlockRows, int BlockCols, bool InnerPanel>
class unary_evaluator<Block<ArgType,BlockRows,BlockCols,InnerPanel>, IteratorBased>::OuterVectorInnerIterator
{
  const unary_evaluator& m_eval;
  StorageIndex m_outerPos;
  StorageIndex m_innerIndex;
  Scalar m_value;
  StorageIndex m_end;
public:

  EIGEN_STRONG_INLINE OuterVectorInnerIterator(const unary_evaluator& aEval, Index outer)
    : m_eval(aEval),
      m_outerPos( (IsRowMajor ? aEval.m_block.startCol() : aEval.m_block.startRow()) - 1), // -1 so that operator++ finds the first non-zero entry
      m_innerIndex(IsRowMajor ? aEval.m_block.startRow() : aEval.m_block.startCol()),
      m_end(IsRowMajor ? aEval.m_block.startCol()+aEval.m_block.blockCols() : aEval.m_block.startRow()+aEval.m_block.blockRows())
  {
    EIGEN_UNUSED_VARIABLE(outer);
    eigen_assert(outer==0);
    
    ++(*this);
  }
  
  inline StorageIndex index()  const { return m_outerPos - (IsRowMajor ? m_eval.m_block.startCol() : m_eval.m_block.startRow()); }
  inline StorageIndex outer()  const { return 0; }
  inline StorageIndex row()    const { return IsRowMajor ? 0 : index(); }
  inline StorageIndex col()    const { return IsRowMajor ? index() : 0; }
  
  inline Scalar value() const { return m_value; }
  
  inline OuterVectorInnerIterator& operator++()
  {
    // search next non-zero entry
    while(++m_outerPos<m_end)
    {
      EvalIterator it(m_eval.m_argImpl, m_outerPos);
      // search for the key m_innerIndex in the current outer-vector
      while(it && it.index() < m_innerIndex) ++it;
      if(it && it.index()==m_innerIndex)
      {
        m_value = it.value();
        break;
      }
    }
    return *this;
  }
  
  inline operator bool() const { return m_outerPos < m_end; }
};

} // end namespace internal


} // end namespace Eigen

#endif // EIGEN_SPARSE_BLOCK_H
<|MERGE_RESOLUTION|>--- conflicted
+++ resolved
@@ -1,618 +1,611 @@
-// This file is part of Eigen, a lightweight C++ template library
-// for linear algebra.
-//
-// Copyright (C) 2008-2014 Gael Guennebaud <gael.guennebaud@inria.fr>
-//
-// This Source Code Form is subject to the terms of the Mozilla
-// Public License v. 2.0. If a copy of the MPL was not distributed
-// with this file, You can obtain one at http://mozilla.org/MPL/2.0/.
-
-#ifndef EIGEN_SPARSE_BLOCK_H
-#define EIGEN_SPARSE_BLOCK_H
-
-namespace Eigen { 
-
-// Subset of columns or rows
-template<typename XprType, int BlockRows, int BlockCols>
-class BlockImpl<XprType,BlockRows,BlockCols,true,Sparse>
-  : public SparseMatrixBase<Block<XprType,BlockRows,BlockCols,true> >
-{
-    typedef typename internal::remove_all<typename XprType::Nested>::type _MatrixTypeNested;
-    typedef Block<XprType, BlockRows, BlockCols, true> BlockType;
-public:
-    enum { IsRowMajor = internal::traits<BlockType>::IsRowMajor };
-protected:
-    enum { OuterSize = IsRowMajor ? BlockRows : BlockCols };
-public:
-    EIGEN_SPARSE_PUBLIC_INTERFACE(BlockType)
-
-    inline BlockImpl(const XprType& xpr, Index i)
-      : m_matrix(xpr), m_outerStart(convert_index(i)), m_outerSize(OuterSize)
-    {}
-
-    inline BlockImpl(const XprType& xpr, Index startRow, Index startCol, Index blockRows, Index blockCols)
-      : m_matrix(xpr), m_outerStart(convert_index(IsRowMajor ? startRow : startCol)), m_outerSize(convert_index(IsRowMajor ? blockRows : blockCols))
-    {}
-
-    EIGEN_STRONG_INLINE StorageIndex rows() const { return IsRowMajor ? m_outerSize.value() : m_matrix.rows(); }
-    EIGEN_STRONG_INLINE StorageIndex cols() const { return IsRowMajor ? m_matrix.cols() : m_outerSize.value(); }
-    
-    StorageIndex nonZeros() const
-    {
-      typedef typename internal::evaluator<XprType>::type EvaluatorType;
-      EvaluatorType matEval(m_matrix);
-      StorageIndex nnz = 0;
-      Index end = m_outerStart + m_outerSize.value();
-      for(Index j=m_outerStart; j<end; ++j)
-        for(typename EvaluatorType::InnerIterator it(matEval, j); it; ++it)
-          ++nnz;
-      return nnz;
-    }
-    
-    inline const _MatrixTypeNested& nestedExpression() const { return m_matrix; }
-    StorageIndex startRow() const { return IsRowMajor ? m_outerStart : 0; }
-    StorageIndex startCol() const { return IsRowMajor ? 0 : m_outerStart; }
-    StorageIndex blockRows() const { return IsRowMajor ? m_outerSize.value() : m_matrix.rows(); }
-    StorageIndex blockCols() const { return IsRowMajor ? m_matrix.cols() : m_outerSize.value(); }
-
-  protected:
-
-    typename XprType::Nested m_matrix;
-    StorageIndex m_outerStart;
-    const internal::variable_if_dynamic<StorageIndex, OuterSize> m_outerSize;
-  
-  public:
-    EIGEN_INHERIT_ASSIGNMENT_OPERATORS(BlockImpl)
-};
-
-
-/***************************************************************************
-* specialization for SparseMatrix
-***************************************************************************/
-
-namespace internal {
-
-template<typename SparseMatrixType, int BlockRows, int BlockCols>
-class sparse_matrix_block_impl
-  : public SparseCompressedBase<Block<SparseMatrixType,BlockRows,BlockCols,true> >
-{
-    typedef typename internal::remove_all<typename SparseMatrixType::Nested>::type _MatrixTypeNested;
-    typedef Block<SparseMatrixType, BlockRows, BlockCols, true> BlockType;
-public:
-    enum { IsRowMajor = internal::traits<BlockType>::IsRowMajor };
-    EIGEN_SPARSE_PUBLIC_INTERFACE(BlockType)
-protected:
-    typedef typename Base::IndexVector IndexVector;
-    enum { OuterSize = IsRowMajor ? BlockRows : BlockCols };
-public:
-
-    inline sparse_matrix_block_impl(const SparseMatrixType& xpr, Index i)
-      : m_matrix(xpr), m_outerStart(convert_index(i)), m_outerSize(OuterSize)
-    {}
-
-    inline sparse_matrix_block_impl(const SparseMatrixType& xpr, Index startRow, Index startCol, Index blockRows, Index blockCols)
-      : m_matrix(xpr), m_outerStart(convert_index(IsRowMajor ? startRow : startCol)), m_outerSize(convert_index(IsRowMajor ? blockRows : blockCols))
-    {}
-
-    template<typename OtherDerived>
-    inline BlockType& operator=(const SparseMatrixBase<OtherDerived>& other)
-    {
-      typedef typename internal::remove_all<typename SparseMatrixType::Nested>::type _NestedMatrixType;
-      _NestedMatrixType& matrix = const_cast<_NestedMatrixType&>(m_matrix);;
-      // This assignment is slow if this vector set is not empty
-      // and/or it is not at the end of the nonzeros of the underlying matrix.
-
-      // 1 - eval to a temporary to avoid transposition and/or aliasing issues
-      SparseMatrix<Scalar, IsRowMajor ? RowMajor : ColMajor, StorageIndex> tmp(other);
-
-      // 2 - let's check whether there is enough allocated memory
-      StorageIndex nnz           = tmp.nonZeros();
-      StorageIndex start         = m_outerStart==0 ? 0 : matrix.outerIndexPtr()[m_outerStart]; // starting position of the current block
-      StorageIndex end           = m_matrix.outerIndexPtr()[m_outerStart+m_outerSize.value()]; // ending position of the current block
-      StorageIndex block_size    = end - start;                                                // available room in the current block
-      StorageIndex tail_size     = m_matrix.outerIndexPtr()[m_matrix.outerSize()] - end;
-      
-      Index free_size     = m_matrix.isCompressed()
-                          ? Index(matrix.data().allocatedSize()) + block_size
-                          : block_size;
-
-      if(nnz>free_size) 
-      {
-        // realloc manually to reduce copies
-        typename SparseMatrixType::Storage newdata(m_matrix.data().allocatedSize() - block_size + nnz);
-
-        internal::smart_copy(&m_matrix.data().value(0),  &m_matrix.data().value(0) + start, &newdata.value(0));
-        internal::smart_copy(&m_matrix.data().index(0),  &m_matrix.data().index(0) + start, &newdata.index(0));
-
-        internal::smart_copy(&tmp.data().value(0),  &tmp.data().value(0) + nnz, &newdata.value(start));
-        internal::smart_copy(&tmp.data().index(0),  &tmp.data().index(0) + nnz, &newdata.index(start));
-
-        internal::smart_copy(&matrix.data().value(end),  &matrix.data().value(end) + tail_size, &newdata.value(start+nnz));
-        internal::smart_copy(&matrix.data().index(end),  &matrix.data().index(end) + tail_size, &newdata.index(start+nnz));
-        
-        newdata.resize(m_matrix.outerIndexPtr()[m_matrix.outerSize()] - block_size + nnz);
-
-        matrix.data().swap(newdata);
-      }
-      else
-      {
-        // no need to realloc, simply copy the tail at its respective position and insert tmp
-        matrix.data().resize(start + nnz + tail_size);
-
-        internal::smart_memmove(&matrix.data().value(end),  &matrix.data().value(end) + tail_size, &matrix.data().value(start + nnz));
-        internal::smart_memmove(&matrix.data().index(end),  &matrix.data().index(end) + tail_size, &matrix.data().index(start + nnz));
-
-        internal::smart_copy(&tmp.data().value(0),  &tmp.data().value(0) + nnz, &matrix.data().value(start));
-        internal::smart_copy(&tmp.data().index(0),  &tmp.data().index(0) + nnz, &matrix.data().index(start));
-      }
-      
-      // update innerNonZeros
-      if(!m_matrix.isCompressed())
-        for(Index j=0; j<m_outerSize.value(); ++j)
-          matrix.innerNonZeroPtr()[m_outerStart+j] = tmp.innerVector(j).nonZeros();
-
-      // update outer index pointers
-      StorageIndex p = start;
-      for(Index k=0; k<m_outerSize.value(); ++k)
-      {
-        matrix.outerIndexPtr()[m_outerStart+k] = p;
-        p += tmp.innerVector(k).nonZeros();
-      }
-      std::ptrdiff_t offset = nnz - block_size;
-      for(Index k = m_outerStart + m_outerSize.value(); k<=matrix.outerSize(); ++k)
-      {
-        matrix.outerIndexPtr()[k] += offset;
-      }
-
-      return derived();
-    }
-
-    inline BlockType& operator=(const BlockType& other)
-    {
-      return operator=<BlockType>(other);
-    }
-
-    inline const Scalar* valuePtr() const
-    { return m_matrix.valuePtr(); }
-    inline Scalar* valuePtr()
-    { return m_matrix.const_cast_derived().valuePtr(); }
-
-<<<<<<< HEAD
-    inline const StorageIndex* innerIndexPtr() const
-    { return m_matrix.innerIndexPtr() + m_matrix.outerIndexPtr()[m_outerStart]; }
-    inline StorageIndex* innerIndexPtr()
-    { return m_matrix.const_cast_derived().innerIndexPtr() + m_matrix.outerIndexPtr()[m_outerStart]; }
-=======
-    inline const Index* innerIndexPtr() const
-    { return m_matrix.innerIndexPtr(); }
-    inline Index* innerIndexPtr()
-    { return m_matrix.const_cast_derived().innerIndexPtr(); }
->>>>>>> 260eae79
-
-    inline const StorageIndex* outerIndexPtr() const
-    { return m_matrix.outerIndexPtr() + m_outerStart; }
-    inline StorageIndex* outerIndexPtr()
-    { return m_matrix.const_cast_derived().outerIndexPtr() + m_outerStart; }
-    
-    inline const Index* innerNonZeroPtr() const
-    { return isCompressed() ? 0 : m_matrix.innerNonZeroPtr(); }
-    inline Index* innerNonZeroPtr()
-    { return isCompressed() ? 0 : m_matrix.const_cast_derived().innerNonZeroPtr(); }
-
-    StorageIndex nonZeros() const
-    {
-      if(m_matrix.isCompressed())
-        return  (  (m_matrix.outerIndexPtr()[m_outerStart+m_outerSize.value()])
-                 - (m_matrix.outerIndexPtr()[m_outerStart]));
-      else if(m_outerSize.value()==0)
-        return 0;
-      else
-        return Map<const IndexVector>(m_matrix.innerNonZeroPtr()+m_outerStart, m_outerSize.value()).sum();
-    }
-    
-    bool isCompressed() const { return m_matrix.innerNonZeroPtr()==0; }
-
-    const Scalar& lastCoeff() const
-    {
-      EIGEN_STATIC_ASSERT_VECTOR_ONLY(sparse_matrix_block_impl);
-      eigen_assert(nonZeros()>0);
-      if(m_matrix.isCompressed())
-        return m_matrix.valuePtr()[m_matrix.outerIndexPtr()[m_outerStart+1]-1];
-      else
-        return m_matrix.valuePtr()[m_matrix.outerIndexPtr()[m_outerStart]+m_matrix.innerNonZeroPtr()[m_outerStart]-1];
-    }
-
-    EIGEN_STRONG_INLINE StorageIndex rows() const { return IsRowMajor ? m_outerSize.value() : m_matrix.rows(); }
-    EIGEN_STRONG_INLINE StorageIndex cols() const { return IsRowMajor ? m_matrix.cols() : m_outerSize.value(); }
-    
-    inline const _MatrixTypeNested& nestedExpression() const { return m_matrix; }
-    StorageIndex startRow() const { return IsRowMajor ? m_outerStart : 0; }
-    StorageIndex startCol() const { return IsRowMajor ? 0 : m_outerStart; }
-    StorageIndex blockRows() const { return IsRowMajor ? m_outerSize.value() : m_matrix.rows(); }
-    StorageIndex blockCols() const { return IsRowMajor ? m_matrix.cols() : m_outerSize.value(); }
-
-  protected:
-
-    typename SparseMatrixType::Nested m_matrix;
-    StorageIndex m_outerStart;
-    const internal::variable_if_dynamic<StorageIndex, OuterSize> m_outerSize;
-
-};
-
-} // namespace internal
-
-template<typename _Scalar, int _Options, typename _StorageIndex, int BlockRows, int BlockCols>
-class BlockImpl<SparseMatrix<_Scalar, _Options, _StorageIndex>,BlockRows,BlockCols,true,Sparse>
-  : public internal::sparse_matrix_block_impl<SparseMatrix<_Scalar, _Options, _StorageIndex>,BlockRows,BlockCols>
-{
-public:
-  typedef _StorageIndex StorageIndex;
-  typedef SparseMatrix<_Scalar, _Options, _StorageIndex> SparseMatrixType;
-  typedef internal::sparse_matrix_block_impl<SparseMatrixType,BlockRows,BlockCols> Base;
-  inline BlockImpl(SparseMatrixType& xpr, Index i)
-    : Base(xpr, i)
-  {}
-
-  inline BlockImpl(SparseMatrixType& xpr, Index startRow, Index startCol, Index blockRows, Index blockCols)
-    : Base(xpr, startRow, startCol, blockRows, blockCols)
-  {}
-  
-  using Base::operator=;
-};
-
-template<typename _Scalar, int _Options, typename _StorageIndex, int BlockRows, int BlockCols>
-class BlockImpl<const SparseMatrix<_Scalar, _Options, _StorageIndex>,BlockRows,BlockCols,true,Sparse>
-  : public internal::sparse_matrix_block_impl<const SparseMatrix<_Scalar, _Options, _StorageIndex>,BlockRows,BlockCols>
-{
-public:
-  typedef _StorageIndex StorageIndex;
-  typedef const SparseMatrix<_Scalar, _Options, _StorageIndex> SparseMatrixType;
-  typedef internal::sparse_matrix_block_impl<SparseMatrixType,BlockRows,BlockCols> Base;
-  inline BlockImpl(SparseMatrixType& xpr, Index i)
-    : Base(xpr, i)
-  {}
-
-  inline BlockImpl(SparseMatrixType& xpr, Index startRow, Index startCol, Index blockRows, Index blockCols)
-    : Base(xpr, startRow, startCol, blockRows, blockCols)
-  {}
-  
-  using Base::operator=;
-};
-  
-//----------
-
-/** \returns the \a outer -th column (resp. row) of the matrix \c *this if \c *this
-  * is col-major (resp. row-major).
-  */
-template<typename Derived>
-typename SparseMatrixBase<Derived>::InnerVectorReturnType SparseMatrixBase<Derived>::innerVector(Index outer)
-{ return InnerVectorReturnType(derived(), outer); }
-
-/** \returns the \a outer -th column (resp. row) of the matrix \c *this if \c *this
-  * is col-major (resp. row-major). Read-only.
-  */
-template<typename Derived>
-const typename SparseMatrixBase<Derived>::ConstInnerVectorReturnType SparseMatrixBase<Derived>::innerVector(Index outer) const
-{ return ConstInnerVectorReturnType(derived(), outer); }
-
-/** \returns the \a outer -th column (resp. row) of the matrix \c *this if \c *this
-  * is col-major (resp. row-major).
-  */
-template<typename Derived>
-Block<Derived,Dynamic,Dynamic,true> SparseMatrixBase<Derived>::innerVectors(Index outerStart, Index outerSize)
-{
-  return Block<Derived,Dynamic,Dynamic,true>(derived(),
-                                             IsRowMajor ? outerStart : 0, IsRowMajor ? 0 : outerStart,
-                                             IsRowMajor ? outerSize : rows(), IsRowMajor ? cols() : outerSize);
-  
-}
-
-/** \returns the \a outer -th column (resp. row) of the matrix \c *this if \c *this
-  * is col-major (resp. row-major). Read-only.
-  */
-template<typename Derived>
-const Block<const Derived,Dynamic,Dynamic,true> SparseMatrixBase<Derived>::innerVectors(Index outerStart, Index outerSize) const
-{
-  return Block<const Derived,Dynamic,Dynamic,true>(derived(),
-                                                  IsRowMajor ? outerStart : 0, IsRowMajor ? 0 : outerStart,
-                                                  IsRowMajor ? outerSize : rows(), IsRowMajor ? cols() : outerSize);
-  
-}
-
-namespace internal {
-  
-template< typename XprType, int BlockRows, int BlockCols, bool InnerPanel,
-          bool OuterVector =  (BlockCols==1 && XprType::IsRowMajor)
-                               | // FIXME | instead of || to please GCC 4.4.0 stupid warning "suggest parentheses around &&".
-                                 // revert to || as soon as not needed anymore. 
-                              (BlockRows==1 && !XprType::IsRowMajor)>
-class GenericSparseBlockInnerIteratorImpl;
-
-}
-
-/** Generic implementation of sparse Block expression.
-  * Real-only. 
-  */
-template<typename XprType, int BlockRows, int BlockCols, bool InnerPanel>
-class BlockImpl<XprType,BlockRows,BlockCols,InnerPanel,Sparse>
-  : public SparseMatrixBase<Block<XprType,BlockRows,BlockCols,InnerPanel> >, internal::no_assignment_operator
-{
-  typedef Block<XprType, BlockRows, BlockCols, InnerPanel> BlockType;
-public:
-    enum { IsRowMajor = internal::traits<BlockType>::IsRowMajor };
-    EIGEN_SPARSE_PUBLIC_INTERFACE(BlockType)
-    
-    typedef typename internal::remove_all<typename XprType::Nested>::type _MatrixTypeNested;
-
-    /** Column or Row constructor
-      */
-    inline BlockImpl(const XprType& xpr, Index i)
-      : m_matrix(xpr),
-        m_startRow( (BlockRows==1) && (BlockCols==XprType::ColsAtCompileTime) ? convert_index(i) : 0),
-        m_startCol( (BlockRows==XprType::RowsAtCompileTime) && (BlockCols==1) ? convert_index(i) : 0),
-        m_blockRows(BlockRows==1 ? 1 : xpr.rows()),
-        m_blockCols(BlockCols==1 ? 1 : xpr.cols())
-    {}
-
-    /** Dynamic-size constructor
-      */
-    inline BlockImpl(const XprType& xpr, Index startRow, Index startCol, Index blockRows, Index blockCols)
-      : m_matrix(xpr), m_startRow(convert_index(startRow)), m_startCol(convert_index(startCol)), m_blockRows(convert_index(blockRows)), m_blockCols(convert_index(blockCols))
-    {}
-
-    inline StorageIndex rows() const { return m_blockRows.value(); }
-    inline StorageIndex cols() const { return m_blockCols.value(); }
-
-    inline Scalar& coeffRef(Index row, Index col)
-    {
-      return m_matrix.const_cast_derived()
-               .coeffRef(row + m_startRow.value(), col + m_startCol.value());
-    }
-
-    inline const Scalar coeff(Index row, Index col) const
-    {
-      return m_matrix.coeff(row + m_startRow.value(), col + m_startCol.value());
-    }
-
-    inline Scalar& coeffRef(Index index)
-    {
-      return m_matrix.const_cast_derived()
-             .coeffRef(m_startRow.value() + (RowsAtCompileTime == 1 ? 0 : index),
-                       m_startCol.value() + (RowsAtCompileTime == 1 ? index : 0));
-    }
-
-    inline const Scalar coeff(Index index) const
-    {
-      return m_matrix
-             .coeff(m_startRow.value() + (RowsAtCompileTime == 1 ? 0 : index),
-                    m_startCol.value() + (RowsAtCompileTime == 1 ? index : 0));
-    }
-    
-    inline const _MatrixTypeNested& nestedExpression() const { return m_matrix; }
-    StorageIndex startRow() const { return m_startRow.value(); }
-    StorageIndex startCol() const { return m_startCol.value(); }
-    StorageIndex blockRows() const { return m_blockRows.value(); }
-    StorageIndex blockCols() const { return m_blockCols.value(); }
-    
-  protected:
-    friend class internal::GenericSparseBlockInnerIteratorImpl<XprType,BlockRows,BlockCols,InnerPanel>;
-    friend class ReverseInnerIterator;
-    
-    EIGEN_INHERIT_ASSIGNMENT_OPERATORS(BlockImpl)
-
-    typename XprType::Nested m_matrix;
-    const internal::variable_if_dynamic<StorageIndex, XprType::RowsAtCompileTime == 1 ? 0 : Dynamic> m_startRow;
-    const internal::variable_if_dynamic<StorageIndex, XprType::ColsAtCompileTime == 1 ? 0 : Dynamic> m_startCol;
-    const internal::variable_if_dynamic<StorageIndex, RowsAtCompileTime> m_blockRows;
-    const internal::variable_if_dynamic<StorageIndex, ColsAtCompileTime> m_blockCols;
-
-};
-
-namespace internal {
-  template<typename XprType, int BlockRows, int BlockCols, bool InnerPanel>
-  class GenericSparseBlockInnerIteratorImpl<XprType,BlockRows,BlockCols,InnerPanel,false> : public Block<XprType, BlockRows, BlockCols, InnerPanel>::_MatrixTypeNested::InnerIterator
-  {
-    typedef Block<XprType, BlockRows, BlockCols, InnerPanel> BlockType;
-    enum {
-      IsRowMajor = BlockType::IsRowMajor
-    };
-    typedef typename BlockType::_MatrixTypeNested _MatrixTypeNested;
-    typedef typename BlockType::StorageIndex StorageIndex;
-    typedef typename _MatrixTypeNested::InnerIterator Base;
-    const BlockType& m_block;
-    Index m_end;
-  public:
-
-    EIGEN_STRONG_INLINE GenericSparseBlockInnerIteratorImpl(const BlockType& block, Index outer)
-      : Base(block.derived().nestedExpression(), outer + (IsRowMajor ? block.m_startRow.value() : block.m_startCol.value())),
-        m_block(block),
-        m_end(IsRowMajor ? block.m_startCol.value()+block.m_blockCols.value() : block.m_startRow.value()+block.m_blockRows.value())
-    {
-      while( (Base::operator bool()) && (Base::index() < (IsRowMajor ? m_block.m_startCol.value() : m_block.m_startRow.value())) )
-        Base::operator++();
-    }
-    
-    inline StorageIndex index()  const { return Base::index() - (IsRowMajor ? m_block.m_startCol.value() : m_block.m_startRow.value()); }
-    inline StorageIndex outer()  const { return Base::outer() - (IsRowMajor ? m_block.m_startRow.value() : m_block.m_startCol.value()); }
-    inline StorageIndex row()    const { return Base::row()   - m_block.m_startRow.value(); }
-    inline StorageIndex col()    const { return Base::col()   - m_block.m_startCol.value(); }
-    
-    inline operator bool() const { return Base::operator bool() && Base::index() < m_end; }
-  };
-  
-  // Row vector of a column-major sparse matrix or column of a row-major one.
-  template<typename XprType, int BlockRows, int BlockCols, bool InnerPanel>
-  class GenericSparseBlockInnerIteratorImpl<XprType,BlockRows,BlockCols,InnerPanel,true>
-  {
-    typedef Block<XprType, BlockRows, BlockCols, InnerPanel> BlockType;
-    enum {
-      IsRowMajor = BlockType::IsRowMajor
-    };
-    typedef typename BlockType::_MatrixTypeNested _MatrixTypeNested;
-    typedef typename BlockType::StorageIndex StorageIndex;
-    typedef typename BlockType::Scalar Scalar;
-    const BlockType& m_block;
-    StorageIndex m_outerPos;
-    StorageIndex m_innerIndex;
-    Scalar m_value;
-    StorageIndex m_end;
-  public:
-
-    explicit EIGEN_STRONG_INLINE GenericSparseBlockInnerIteratorImpl(const BlockType& block, Index outer = 0)
-      : 
-        m_block(block),
-        m_outerPos( (IsRowMajor ? block.m_startCol.value() : block.m_startRow.value()) - 1), // -1 so that operator++ finds the first non-zero entry
-        m_innerIndex(IsRowMajor ? block.m_startRow.value() : block.m_startCol.value()),
-        m_end(IsRowMajor ? block.m_startCol.value()+block.m_blockCols.value() : block.m_startRow.value()+block.m_blockRows.value())
-    {
-      EIGEN_UNUSED_VARIABLE(outer);
-      eigen_assert(outer==0);
-      
-      ++(*this);
-    }
-    
-    inline StorageIndex index()  const { return m_outerPos - (IsRowMajor ? m_block.m_startCol.value() : m_block.m_startRow.value()); }
-    inline StorageIndex outer()  const { return 0; }
-    inline StorageIndex row()    const { return IsRowMajor ? 0 : index(); }
-    inline StorageIndex col()    const { return IsRowMajor ? index() : 0; }
-    
-    inline Scalar value() const { return m_value; }
-    
-    inline GenericSparseBlockInnerIteratorImpl& operator++()
-    {
-      // search next non-zero entry
-      while(++m_outerPos<m_end)
-      {
-        typename XprType::InnerIterator it(m_block.m_matrix, m_outerPos);
-        // search for the key m_innerIndex in the current outer-vector
-        while(it && it.index() < m_innerIndex) ++it;
-        if(it && it.index()==m_innerIndex)
-        {
-          m_value = it.value();
-          break;
-        }
-      }
-      return *this;
-    }
-    
-    inline operator bool() const { return m_outerPos < m_end; }
-  };
-
-template<typename ArgType, int BlockRows, int BlockCols, bool InnerPanel>
-struct unary_evaluator<Block<ArgType,BlockRows,BlockCols,InnerPanel>, IteratorBased >
- : public evaluator_base<Block<ArgType,BlockRows,BlockCols,InnerPanel> >
-{
-    class InnerVectorInnerIterator;
-    class OuterVectorInnerIterator;
-  public:
-    typedef Block<ArgType,BlockRows,BlockCols,InnerPanel> XprType;
-    typedef typename XprType::StorageIndex StorageIndex;
-    typedef typename XprType::Scalar Scalar;
-    
-    class ReverseInnerIterator;
-    
-    enum {
-      IsRowMajor = XprType::IsRowMajor,
-      
-      OuterVector =  (BlockCols==1 && ArgType::IsRowMajor)
-                    | // FIXME | instead of || to please GCC 4.4.0 stupid warning "suggest parentheses around &&".
-                      // revert to || as soon as not needed anymore. 
-                     (BlockRows==1 && !ArgType::IsRowMajor),
-      
-      CoeffReadCost = evaluator<ArgType>::CoeffReadCost,
-      Flags = XprType::Flags
-    };
-    
-    typedef typename internal::conditional<OuterVector,OuterVectorInnerIterator,InnerVectorInnerIterator>::type InnerIterator;
-    
-    explicit unary_evaluator(const XprType& op)
-      : m_argImpl(op.nestedExpression()), m_block(op)
-    {}
-
-  protected:
-    typedef typename evaluator<ArgType>::InnerIterator        EvalIterator;
-    
-    typename evaluator<ArgType>::nestedType m_argImpl;
-    const XprType &m_block;
-};
-
-template<typename ArgType, int BlockRows, int BlockCols, bool InnerPanel>
-class unary_evaluator<Block<ArgType,BlockRows,BlockCols,InnerPanel>, IteratorBased>::InnerVectorInnerIterator
- : public EvalIterator
-{
-  const XprType& m_block;
-  Index m_end;
-public:
-  
-  EIGEN_STRONG_INLINE InnerVectorInnerIterator(const unary_evaluator& aEval, Index outer)
-    : EvalIterator(aEval.m_argImpl, outer + (IsRowMajor ? aEval.m_block.startRow() : aEval.m_block.startCol())),
-      m_block(aEval.m_block),
-      m_end(IsRowMajor ? aEval.m_block.startCol()+aEval.m_block.blockCols() : aEval.m_block.startRow()+aEval.m_block.blockRows())
-  {
-    while( (EvalIterator::operator bool()) && (EvalIterator::index() < (IsRowMajor ? m_block.startCol() : m_block.startRow())) )
-      EvalIterator::operator++();
-  }
-  
-  inline StorageIndex index()  const { return EvalIterator::index() - (IsRowMajor ? m_block.startCol() : m_block.startRow()); }
-  inline StorageIndex outer()  const { return EvalIterator::outer() - (IsRowMajor ? m_block.startRow() : m_block.startCol()); }
-  inline StorageIndex row()    const { return EvalIterator::row()   - m_block.startRow(); }
-  inline StorageIndex col()    const { return EvalIterator::col()   - m_block.startCol(); }
-  
-  inline operator bool() const { return EvalIterator::operator bool() && EvalIterator::index() < m_end; }
-};
-
-template<typename ArgType, int BlockRows, int BlockCols, bool InnerPanel>
-class unary_evaluator<Block<ArgType,BlockRows,BlockCols,InnerPanel>, IteratorBased>::OuterVectorInnerIterator
-{
-  const unary_evaluator& m_eval;
-  StorageIndex m_outerPos;
-  StorageIndex m_innerIndex;
-  Scalar m_value;
-  StorageIndex m_end;
-public:
-
-  EIGEN_STRONG_INLINE OuterVectorInnerIterator(const unary_evaluator& aEval, Index outer)
-    : m_eval(aEval),
-      m_outerPos( (IsRowMajor ? aEval.m_block.startCol() : aEval.m_block.startRow()) - 1), // -1 so that operator++ finds the first non-zero entry
-      m_innerIndex(IsRowMajor ? aEval.m_block.startRow() : aEval.m_block.startCol()),
-      m_end(IsRowMajor ? aEval.m_block.startCol()+aEval.m_block.blockCols() : aEval.m_block.startRow()+aEval.m_block.blockRows())
-  {
-    EIGEN_UNUSED_VARIABLE(outer);
-    eigen_assert(outer==0);
-    
-    ++(*this);
-  }
-  
-  inline StorageIndex index()  const { return m_outerPos - (IsRowMajor ? m_eval.m_block.startCol() : m_eval.m_block.startRow()); }
-  inline StorageIndex outer()  const { return 0; }
-  inline StorageIndex row()    const { return IsRowMajor ? 0 : index(); }
-  inline StorageIndex col()    const { return IsRowMajor ? index() : 0; }
-  
-  inline Scalar value() const { return m_value; }
-  
-  inline OuterVectorInnerIterator& operator++()
-  {
-    // search next non-zero entry
-    while(++m_outerPos<m_end)
-    {
-      EvalIterator it(m_eval.m_argImpl, m_outerPos);
-      // search for the key m_innerIndex in the current outer-vector
-      while(it && it.index() < m_innerIndex) ++it;
-      if(it && it.index()==m_innerIndex)
-      {
-        m_value = it.value();
-        break;
-      }
-    }
-    return *this;
-  }
-  
-  inline operator bool() const { return m_outerPos < m_end; }
-};
-
-} // end namespace internal
-
-
-} // end namespace Eigen
-
-#endif // EIGEN_SPARSE_BLOCK_H
+// This file is part of Eigen, a lightweight C++ template library
+// for linear algebra.
+//
+// Copyright (C) 2008-2014 Gael Guennebaud <gael.guennebaud@inria.fr>
+//
+// This Source Code Form is subject to the terms of the Mozilla
+// Public License v. 2.0. If a copy of the MPL was not distributed
+// with this file, You can obtain one at http://mozilla.org/MPL/2.0/.
+
+#ifndef EIGEN_SPARSE_BLOCK_H
+#define EIGEN_SPARSE_BLOCK_H
+
+namespace Eigen { 
+
+// Subset of columns or rows
+template<typename XprType, int BlockRows, int BlockCols>
+class BlockImpl<XprType,BlockRows,BlockCols,true,Sparse>
+  : public SparseMatrixBase<Block<XprType,BlockRows,BlockCols,true> >
+{
+    typedef typename internal::remove_all<typename XprType::Nested>::type _MatrixTypeNested;
+    typedef Block<XprType, BlockRows, BlockCols, true> BlockType;
+public:
+    enum { IsRowMajor = internal::traits<BlockType>::IsRowMajor };
+protected:
+    enum { OuterSize = IsRowMajor ? BlockRows : BlockCols };
+public:
+    EIGEN_SPARSE_PUBLIC_INTERFACE(BlockType)
+
+    inline BlockImpl(const XprType& xpr, Index i)
+      : m_matrix(xpr), m_outerStart(convert_index(i)), m_outerSize(OuterSize)
+    {}
+
+    inline BlockImpl(const XprType& xpr, Index startRow, Index startCol, Index blockRows, Index blockCols)
+      : m_matrix(xpr), m_outerStart(convert_index(IsRowMajor ? startRow : startCol)), m_outerSize(convert_index(IsRowMajor ? blockRows : blockCols))
+    {}
+
+    EIGEN_STRONG_INLINE StorageIndex rows() const { return IsRowMajor ? m_outerSize.value() : m_matrix.rows(); }
+    EIGEN_STRONG_INLINE StorageIndex cols() const { return IsRowMajor ? m_matrix.cols() : m_outerSize.value(); }
+    
+    StorageIndex nonZeros() const
+    {
+      typedef typename internal::evaluator<XprType>::type EvaluatorType;
+      EvaluatorType matEval(m_matrix);
+      StorageIndex nnz = 0;
+      Index end = m_outerStart + m_outerSize.value();
+      for(Index j=m_outerStart; j<end; ++j)
+        for(typename EvaluatorType::InnerIterator it(matEval, j); it; ++it)
+          ++nnz;
+      return nnz;
+    }
+    
+    inline const _MatrixTypeNested& nestedExpression() const { return m_matrix; }
+    StorageIndex startRow() const { return IsRowMajor ? m_outerStart : 0; }
+    StorageIndex startCol() const { return IsRowMajor ? 0 : m_outerStart; }
+    StorageIndex blockRows() const { return IsRowMajor ? m_outerSize.value() : m_matrix.rows(); }
+    StorageIndex blockCols() const { return IsRowMajor ? m_matrix.cols() : m_outerSize.value(); }
+
+  protected:
+
+    typename XprType::Nested m_matrix;
+    StorageIndex m_outerStart;
+    const internal::variable_if_dynamic<StorageIndex, OuterSize> m_outerSize;
+  
+  public:
+    EIGEN_INHERIT_ASSIGNMENT_OPERATORS(BlockImpl)
+};
+
+
+/***************************************************************************
+* specialization for SparseMatrix
+***************************************************************************/
+
+namespace internal {
+
+template<typename SparseMatrixType, int BlockRows, int BlockCols>
+class sparse_matrix_block_impl
+  : public SparseCompressedBase<Block<SparseMatrixType,BlockRows,BlockCols,true> >
+{
+    typedef typename internal::remove_all<typename SparseMatrixType::Nested>::type _MatrixTypeNested;
+    typedef Block<SparseMatrixType, BlockRows, BlockCols, true> BlockType;
+public:
+    enum { IsRowMajor = internal::traits<BlockType>::IsRowMajor };
+    EIGEN_SPARSE_PUBLIC_INTERFACE(BlockType)
+protected:
+    typedef typename Base::IndexVector IndexVector;
+    enum { OuterSize = IsRowMajor ? BlockRows : BlockCols };
+public:
+
+    inline sparse_matrix_block_impl(const SparseMatrixType& xpr, Index i)
+      : m_matrix(xpr), m_outerStart(convert_index(i)), m_outerSize(OuterSize)
+    {}
+
+    inline sparse_matrix_block_impl(const SparseMatrixType& xpr, Index startRow, Index startCol, Index blockRows, Index blockCols)
+      : m_matrix(xpr), m_outerStart(convert_index(IsRowMajor ? startRow : startCol)), m_outerSize(convert_index(IsRowMajor ? blockRows : blockCols))
+    {}
+
+    template<typename OtherDerived>
+    inline BlockType& operator=(const SparseMatrixBase<OtherDerived>& other)
+    {
+      typedef typename internal::remove_all<typename SparseMatrixType::Nested>::type _NestedMatrixType;
+      _NestedMatrixType& matrix = const_cast<_NestedMatrixType&>(m_matrix);;
+      // This assignment is slow if this vector set is not empty
+      // and/or it is not at the end of the nonzeros of the underlying matrix.
+
+      // 1 - eval to a temporary to avoid transposition and/or aliasing issues
+      SparseMatrix<Scalar, IsRowMajor ? RowMajor : ColMajor, StorageIndex> tmp(other);
+
+      // 2 - let's check whether there is enough allocated memory
+      StorageIndex nnz           = tmp.nonZeros();
+      StorageIndex start         = m_outerStart==0 ? 0 : matrix.outerIndexPtr()[m_outerStart]; // starting position of the current block
+      StorageIndex end           = m_matrix.outerIndexPtr()[m_outerStart+m_outerSize.value()]; // ending position of the current block
+      StorageIndex block_size    = end - start;                                                // available room in the current block
+      StorageIndex tail_size     = m_matrix.outerIndexPtr()[m_matrix.outerSize()] - end;
+      
+      Index free_size     = m_matrix.isCompressed()
+                          ? Index(matrix.data().allocatedSize()) + block_size
+                          : block_size;
+
+      if(nnz>free_size) 
+      {
+        // realloc manually to reduce copies
+        typename SparseMatrixType::Storage newdata(m_matrix.data().allocatedSize() - block_size + nnz);
+
+        internal::smart_copy(&m_matrix.data().value(0),  &m_matrix.data().value(0) + start, &newdata.value(0));
+        internal::smart_copy(&m_matrix.data().index(0),  &m_matrix.data().index(0) + start, &newdata.index(0));
+
+        internal::smart_copy(&tmp.data().value(0),  &tmp.data().value(0) + nnz, &newdata.value(start));
+        internal::smart_copy(&tmp.data().index(0),  &tmp.data().index(0) + nnz, &newdata.index(start));
+
+        internal::smart_copy(&matrix.data().value(end),  &matrix.data().value(end) + tail_size, &newdata.value(start+nnz));
+        internal::smart_copy(&matrix.data().index(end),  &matrix.data().index(end) + tail_size, &newdata.index(start+nnz));
+        
+        newdata.resize(m_matrix.outerIndexPtr()[m_matrix.outerSize()] - block_size + nnz);
+
+        matrix.data().swap(newdata);
+      }
+      else
+      {
+        // no need to realloc, simply copy the tail at its respective position and insert tmp
+        matrix.data().resize(start + nnz + tail_size);
+
+        internal::smart_memmove(&matrix.data().value(end),  &matrix.data().value(end) + tail_size, &matrix.data().value(start + nnz));
+        internal::smart_memmove(&matrix.data().index(end),  &matrix.data().index(end) + tail_size, &matrix.data().index(start + nnz));
+
+        internal::smart_copy(&tmp.data().value(0),  &tmp.data().value(0) + nnz, &matrix.data().value(start));
+        internal::smart_copy(&tmp.data().index(0),  &tmp.data().index(0) + nnz, &matrix.data().index(start));
+      }
+      
+      // update innerNonZeros
+      if(!m_matrix.isCompressed())
+        for(Index j=0; j<m_outerSize.value(); ++j)
+          matrix.innerNonZeroPtr()[m_outerStart+j] = tmp.innerVector(j).nonZeros();
+
+      // update outer index pointers
+      StorageIndex p = start;
+      for(Index k=0; k<m_outerSize.value(); ++k)
+      {
+        matrix.outerIndexPtr()[m_outerStart+k] = p;
+        p += tmp.innerVector(k).nonZeros();
+      }
+      std::ptrdiff_t offset = nnz - block_size;
+      for(Index k = m_outerStart + m_outerSize.value(); k<=matrix.outerSize(); ++k)
+      {
+        matrix.outerIndexPtr()[k] += offset;
+      }
+
+      return derived();
+    }
+
+    inline BlockType& operator=(const BlockType& other)
+    {
+      return operator=<BlockType>(other);
+    }
+
+    inline const Scalar* valuePtr() const
+    { return m_matrix.valuePtr(); }
+    inline Scalar* valuePtr()
+    { return m_matrix.const_cast_derived().valuePtr(); }
+
+    inline const StorageIndex* innerIndexPtr() const
+    { return m_matrix.innerIndexPtr(); }
+    inline StorageIndex* innerIndexPtr()
+    { return m_matrix.const_cast_derived().innerIndexPtr(); }
+
+    inline const StorageIndex* outerIndexPtr() const
+    { return m_matrix.outerIndexPtr() + m_outerStart; }
+    inline StorageIndex* outerIndexPtr()
+    { return m_matrix.const_cast_derived().outerIndexPtr() + m_outerStart; }
+    
+    inline const StorageIndex* innerNonZeroPtr() const
+    { return isCompressed() ? 0 : m_matrix.innerNonZeroPtr(); }
+    inline StorageIndex* innerNonZeroPtr()
+    { return isCompressed() ? 0 : m_matrix.const_cast_derived().innerNonZeroPtr(); }
+
+    StorageIndex nonZeros() const
+    {
+      if(m_matrix.isCompressed())
+        return  (  (m_matrix.outerIndexPtr()[m_outerStart+m_outerSize.value()])
+                 - (m_matrix.outerIndexPtr()[m_outerStart]));
+      else if(m_outerSize.value()==0)
+        return 0;
+      else
+        return Map<const IndexVector>(m_matrix.innerNonZeroPtr()+m_outerStart, m_outerSize.value()).sum();
+    }
+    
+    bool isCompressed() const { return m_matrix.innerNonZeroPtr()==0; }
+
+    const Scalar& lastCoeff() const
+    {
+      EIGEN_STATIC_ASSERT_VECTOR_ONLY(sparse_matrix_block_impl);
+      eigen_assert(nonZeros()>0);
+      if(m_matrix.isCompressed())
+        return m_matrix.valuePtr()[m_matrix.outerIndexPtr()[m_outerStart+1]-1];
+      else
+        return m_matrix.valuePtr()[m_matrix.outerIndexPtr()[m_outerStart]+m_matrix.innerNonZeroPtr()[m_outerStart]-1];
+    }
+
+    EIGEN_STRONG_INLINE StorageIndex rows() const { return IsRowMajor ? m_outerSize.value() : m_matrix.rows(); }
+    EIGEN_STRONG_INLINE StorageIndex cols() const { return IsRowMajor ? m_matrix.cols() : m_outerSize.value(); }
+    
+    inline const _MatrixTypeNested& nestedExpression() const { return m_matrix; }
+    StorageIndex startRow() const { return IsRowMajor ? m_outerStart : 0; }
+    StorageIndex startCol() const { return IsRowMajor ? 0 : m_outerStart; }
+    StorageIndex blockRows() const { return IsRowMajor ? m_outerSize.value() : m_matrix.rows(); }
+    StorageIndex blockCols() const { return IsRowMajor ? m_matrix.cols() : m_outerSize.value(); }
+
+  protected:
+
+    typename SparseMatrixType::Nested m_matrix;
+    StorageIndex m_outerStart;
+    const internal::variable_if_dynamic<StorageIndex, OuterSize> m_outerSize;
+
+};
+
+} // namespace internal
+
+template<typename _Scalar, int _Options, typename _StorageIndex, int BlockRows, int BlockCols>
+class BlockImpl<SparseMatrix<_Scalar, _Options, _StorageIndex>,BlockRows,BlockCols,true,Sparse>
+  : public internal::sparse_matrix_block_impl<SparseMatrix<_Scalar, _Options, _StorageIndex>,BlockRows,BlockCols>
+{
+public:
+  typedef _StorageIndex StorageIndex;
+  typedef SparseMatrix<_Scalar, _Options, _StorageIndex> SparseMatrixType;
+  typedef internal::sparse_matrix_block_impl<SparseMatrixType,BlockRows,BlockCols> Base;
+  inline BlockImpl(SparseMatrixType& xpr, Index i)
+    : Base(xpr, i)
+  {}
+
+  inline BlockImpl(SparseMatrixType& xpr, Index startRow, Index startCol, Index blockRows, Index blockCols)
+    : Base(xpr, startRow, startCol, blockRows, blockCols)
+  {}
+  
+  using Base::operator=;
+};
+
+template<typename _Scalar, int _Options, typename _StorageIndex, int BlockRows, int BlockCols>
+class BlockImpl<const SparseMatrix<_Scalar, _Options, _StorageIndex>,BlockRows,BlockCols,true,Sparse>
+  : public internal::sparse_matrix_block_impl<const SparseMatrix<_Scalar, _Options, _StorageIndex>,BlockRows,BlockCols>
+{
+public:
+  typedef _StorageIndex StorageIndex;
+  typedef const SparseMatrix<_Scalar, _Options, _StorageIndex> SparseMatrixType;
+  typedef internal::sparse_matrix_block_impl<SparseMatrixType,BlockRows,BlockCols> Base;
+  inline BlockImpl(SparseMatrixType& xpr, Index i)
+    : Base(xpr, i)
+  {}
+
+  inline BlockImpl(SparseMatrixType& xpr, Index startRow, Index startCol, Index blockRows, Index blockCols)
+    : Base(xpr, startRow, startCol, blockRows, blockCols)
+  {}
+  
+  using Base::operator=;
+};
+  
+//----------
+
+/** \returns the \a outer -th column (resp. row) of the matrix \c *this if \c *this
+  * is col-major (resp. row-major).
+  */
+template<typename Derived>
+typename SparseMatrixBase<Derived>::InnerVectorReturnType SparseMatrixBase<Derived>::innerVector(Index outer)
+{ return InnerVectorReturnType(derived(), outer); }
+
+/** \returns the \a outer -th column (resp. row) of the matrix \c *this if \c *this
+  * is col-major (resp. row-major). Read-only.
+  */
+template<typename Derived>
+const typename SparseMatrixBase<Derived>::ConstInnerVectorReturnType SparseMatrixBase<Derived>::innerVector(Index outer) const
+{ return ConstInnerVectorReturnType(derived(), outer); }
+
+/** \returns the \a outer -th column (resp. row) of the matrix \c *this if \c *this
+  * is col-major (resp. row-major).
+  */
+template<typename Derived>
+Block<Derived,Dynamic,Dynamic,true> SparseMatrixBase<Derived>::innerVectors(Index outerStart, Index outerSize)
+{
+  return Block<Derived,Dynamic,Dynamic,true>(derived(),
+                                             IsRowMajor ? outerStart : 0, IsRowMajor ? 0 : outerStart,
+                                             IsRowMajor ? outerSize : rows(), IsRowMajor ? cols() : outerSize);
+  
+}
+
+/** \returns the \a outer -th column (resp. row) of the matrix \c *this if \c *this
+  * is col-major (resp. row-major). Read-only.
+  */
+template<typename Derived>
+const Block<const Derived,Dynamic,Dynamic,true> SparseMatrixBase<Derived>::innerVectors(Index outerStart, Index outerSize) const
+{
+  return Block<const Derived,Dynamic,Dynamic,true>(derived(),
+                                                  IsRowMajor ? outerStart : 0, IsRowMajor ? 0 : outerStart,
+                                                  IsRowMajor ? outerSize : rows(), IsRowMajor ? cols() : outerSize);
+  
+}
+
+namespace internal {
+  
+template< typename XprType, int BlockRows, int BlockCols, bool InnerPanel,
+          bool OuterVector =  (BlockCols==1 && XprType::IsRowMajor)
+                               | // FIXME | instead of || to please GCC 4.4.0 stupid warning "suggest parentheses around &&".
+                                 // revert to || as soon as not needed anymore. 
+                              (BlockRows==1 && !XprType::IsRowMajor)>
+class GenericSparseBlockInnerIteratorImpl;
+
+}
+
+/** Generic implementation of sparse Block expression.
+  * Real-only. 
+  */
+template<typename XprType, int BlockRows, int BlockCols, bool InnerPanel>
+class BlockImpl<XprType,BlockRows,BlockCols,InnerPanel,Sparse>
+  : public SparseMatrixBase<Block<XprType,BlockRows,BlockCols,InnerPanel> >, internal::no_assignment_operator
+{
+  typedef Block<XprType, BlockRows, BlockCols, InnerPanel> BlockType;
+public:
+    enum { IsRowMajor = internal::traits<BlockType>::IsRowMajor };
+    EIGEN_SPARSE_PUBLIC_INTERFACE(BlockType)
+    
+    typedef typename internal::remove_all<typename XprType::Nested>::type _MatrixTypeNested;
+
+    /** Column or Row constructor
+      */
+    inline BlockImpl(const XprType& xpr, Index i)
+      : m_matrix(xpr),
+        m_startRow( (BlockRows==1) && (BlockCols==XprType::ColsAtCompileTime) ? convert_index(i) : 0),
+        m_startCol( (BlockRows==XprType::RowsAtCompileTime) && (BlockCols==1) ? convert_index(i) : 0),
+        m_blockRows(BlockRows==1 ? 1 : xpr.rows()),
+        m_blockCols(BlockCols==1 ? 1 : xpr.cols())
+    {}
+
+    /** Dynamic-size constructor
+      */
+    inline BlockImpl(const XprType& xpr, Index startRow, Index startCol, Index blockRows, Index blockCols)
+      : m_matrix(xpr), m_startRow(convert_index(startRow)), m_startCol(convert_index(startCol)), m_blockRows(convert_index(blockRows)), m_blockCols(convert_index(blockCols))
+    {}
+
+    inline StorageIndex rows() const { return m_blockRows.value(); }
+    inline StorageIndex cols() const { return m_blockCols.value(); }
+
+    inline Scalar& coeffRef(Index row, Index col)
+    {
+      return m_matrix.const_cast_derived()
+               .coeffRef(row + m_startRow.value(), col + m_startCol.value());
+    }
+
+    inline const Scalar coeff(Index row, Index col) const
+    {
+      return m_matrix.coeff(row + m_startRow.value(), col + m_startCol.value());
+    }
+
+    inline Scalar& coeffRef(Index index)
+    {
+      return m_matrix.const_cast_derived()
+             .coeffRef(m_startRow.value() + (RowsAtCompileTime == 1 ? 0 : index),
+                       m_startCol.value() + (RowsAtCompileTime == 1 ? index : 0));
+    }
+
+    inline const Scalar coeff(Index index) const
+    {
+      return m_matrix
+             .coeff(m_startRow.value() + (RowsAtCompileTime == 1 ? 0 : index),
+                    m_startCol.value() + (RowsAtCompileTime == 1 ? index : 0));
+    }
+    
+    inline const _MatrixTypeNested& nestedExpression() const { return m_matrix; }
+    StorageIndex startRow() const { return m_startRow.value(); }
+    StorageIndex startCol() const { return m_startCol.value(); }
+    StorageIndex blockRows() const { return m_blockRows.value(); }
+    StorageIndex blockCols() const { return m_blockCols.value(); }
+    
+  protected:
+    friend class internal::GenericSparseBlockInnerIteratorImpl<XprType,BlockRows,BlockCols,InnerPanel>;
+    friend class ReverseInnerIterator;
+    
+    EIGEN_INHERIT_ASSIGNMENT_OPERATORS(BlockImpl)
+
+    typename XprType::Nested m_matrix;
+    const internal::variable_if_dynamic<StorageIndex, XprType::RowsAtCompileTime == 1 ? 0 : Dynamic> m_startRow;
+    const internal::variable_if_dynamic<StorageIndex, XprType::ColsAtCompileTime == 1 ? 0 : Dynamic> m_startCol;
+    const internal::variable_if_dynamic<StorageIndex, RowsAtCompileTime> m_blockRows;
+    const internal::variable_if_dynamic<StorageIndex, ColsAtCompileTime> m_blockCols;
+
+};
+
+namespace internal {
+  template<typename XprType, int BlockRows, int BlockCols, bool InnerPanel>
+  class GenericSparseBlockInnerIteratorImpl<XprType,BlockRows,BlockCols,InnerPanel,false> : public Block<XprType, BlockRows, BlockCols, InnerPanel>::_MatrixTypeNested::InnerIterator
+  {
+    typedef Block<XprType, BlockRows, BlockCols, InnerPanel> BlockType;
+    enum {
+      IsRowMajor = BlockType::IsRowMajor
+    };
+    typedef typename BlockType::_MatrixTypeNested _MatrixTypeNested;
+    typedef typename BlockType::StorageIndex StorageIndex;
+    typedef typename _MatrixTypeNested::InnerIterator Base;
+    const BlockType& m_block;
+    Index m_end;
+  public:
+
+    EIGEN_STRONG_INLINE GenericSparseBlockInnerIteratorImpl(const BlockType& block, Index outer)
+      : Base(block.derived().nestedExpression(), outer + (IsRowMajor ? block.m_startRow.value() : block.m_startCol.value())),
+        m_block(block),
+        m_end(IsRowMajor ? block.m_startCol.value()+block.m_blockCols.value() : block.m_startRow.value()+block.m_blockRows.value())
+    {
+      while( (Base::operator bool()) && (Base::index() < (IsRowMajor ? m_block.m_startCol.value() : m_block.m_startRow.value())) )
+        Base::operator++();
+    }
+    
+    inline StorageIndex index()  const { return Base::index() - (IsRowMajor ? m_block.m_startCol.value() : m_block.m_startRow.value()); }
+    inline StorageIndex outer()  const { return Base::outer() - (IsRowMajor ? m_block.m_startRow.value() : m_block.m_startCol.value()); }
+    inline StorageIndex row()    const { return Base::row()   - m_block.m_startRow.value(); }
+    inline StorageIndex col()    const { return Base::col()   - m_block.m_startCol.value(); }
+    
+    inline operator bool() const { return Base::operator bool() && Base::index() < m_end; }
+  };
+  
+  // Row vector of a column-major sparse matrix or column of a row-major one.
+  template<typename XprType, int BlockRows, int BlockCols, bool InnerPanel>
+  class GenericSparseBlockInnerIteratorImpl<XprType,BlockRows,BlockCols,InnerPanel,true>
+  {
+    typedef Block<XprType, BlockRows, BlockCols, InnerPanel> BlockType;
+    enum {
+      IsRowMajor = BlockType::IsRowMajor
+    };
+    typedef typename BlockType::_MatrixTypeNested _MatrixTypeNested;
+    typedef typename BlockType::StorageIndex StorageIndex;
+    typedef typename BlockType::Scalar Scalar;
+    const BlockType& m_block;
+    StorageIndex m_outerPos;
+    StorageIndex m_innerIndex;
+    Scalar m_value;
+    StorageIndex m_end;
+  public:
+
+    explicit EIGEN_STRONG_INLINE GenericSparseBlockInnerIteratorImpl(const BlockType& block, Index outer = 0)
+      : 
+        m_block(block),
+        m_outerPos( (IsRowMajor ? block.m_startCol.value() : block.m_startRow.value()) - 1), // -1 so that operator++ finds the first non-zero entry
+        m_innerIndex(IsRowMajor ? block.m_startRow.value() : block.m_startCol.value()),
+        m_end(IsRowMajor ? block.m_startCol.value()+block.m_blockCols.value() : block.m_startRow.value()+block.m_blockRows.value())
+    {
+      EIGEN_UNUSED_VARIABLE(outer);
+      eigen_assert(outer==0);
+      
+      ++(*this);
+    }
+    
+    inline StorageIndex index()  const { return m_outerPos - (IsRowMajor ? m_block.m_startCol.value() : m_block.m_startRow.value()); }
+    inline StorageIndex outer()  const { return 0; }
+    inline StorageIndex row()    const { return IsRowMajor ? 0 : index(); }
+    inline StorageIndex col()    const { return IsRowMajor ? index() : 0; }
+    
+    inline Scalar value() const { return m_value; }
+    
+    inline GenericSparseBlockInnerIteratorImpl& operator++()
+    {
+      // search next non-zero entry
+      while(++m_outerPos<m_end)
+      {
+        typename XprType::InnerIterator it(m_block.m_matrix, m_outerPos);
+        // search for the key m_innerIndex in the current outer-vector
+        while(it && it.index() < m_innerIndex) ++it;
+        if(it && it.index()==m_innerIndex)
+        {
+          m_value = it.value();
+          break;
+        }
+      }
+      return *this;
+    }
+    
+    inline operator bool() const { return m_outerPos < m_end; }
+  };
+
+template<typename ArgType, int BlockRows, int BlockCols, bool InnerPanel>
+struct unary_evaluator<Block<ArgType,BlockRows,BlockCols,InnerPanel>, IteratorBased >
+ : public evaluator_base<Block<ArgType,BlockRows,BlockCols,InnerPanel> >
+{
+    class InnerVectorInnerIterator;
+    class OuterVectorInnerIterator;
+  public:
+    typedef Block<ArgType,BlockRows,BlockCols,InnerPanel> XprType;
+    typedef typename XprType::StorageIndex StorageIndex;
+    typedef typename XprType::Scalar Scalar;
+    
+    class ReverseInnerIterator;
+    
+    enum {
+      IsRowMajor = XprType::IsRowMajor,
+      
+      OuterVector =  (BlockCols==1 && ArgType::IsRowMajor)
+                    | // FIXME | instead of || to please GCC 4.4.0 stupid warning "suggest parentheses around &&".
+                      // revert to || as soon as not needed anymore. 
+                     (BlockRows==1 && !ArgType::IsRowMajor),
+      
+      CoeffReadCost = evaluator<ArgType>::CoeffReadCost,
+      Flags = XprType::Flags
+    };
+    
+    typedef typename internal::conditional<OuterVector,OuterVectorInnerIterator,InnerVectorInnerIterator>::type InnerIterator;
+    
+    explicit unary_evaluator(const XprType& op)
+      : m_argImpl(op.nestedExpression()), m_block(op)
+    {}
+
+  protected:
+    typedef typename evaluator<ArgType>::InnerIterator        EvalIterator;
+    
+    typename evaluator<ArgType>::nestedType m_argImpl;
+    const XprType &m_block;
+};
+
+template<typename ArgType, int BlockRows, int BlockCols, bool InnerPanel>
+class unary_evaluator<Block<ArgType,BlockRows,BlockCols,InnerPanel>, IteratorBased>::InnerVectorInnerIterator
+ : public EvalIterator
+{
+  const XprType& m_block;
+  Index m_end;
+public:
+  
+  EIGEN_STRONG_INLINE InnerVectorInnerIterator(const unary_evaluator& aEval, Index outer)
+    : EvalIterator(aEval.m_argImpl, outer + (IsRowMajor ? aEval.m_block.startRow() : aEval.m_block.startCol())),
+      m_block(aEval.m_block),
+      m_end(IsRowMajor ? aEval.m_block.startCol()+aEval.m_block.blockCols() : aEval.m_block.startRow()+aEval.m_block.blockRows())
+  {
+    while( (EvalIterator::operator bool()) && (EvalIterator::index() < (IsRowMajor ? m_block.startCol() : m_block.startRow())) )
+      EvalIterator::operator++();
+  }
+  
+  inline StorageIndex index()  const { return EvalIterator::index() - (IsRowMajor ? m_block.startCol() : m_block.startRow()); }
+  inline StorageIndex outer()  const { return EvalIterator::outer() - (IsRowMajor ? m_block.startRow() : m_block.startCol()); }
+  inline StorageIndex row()    const { return EvalIterator::row()   - m_block.startRow(); }
+  inline StorageIndex col()    const { return EvalIterator::col()   - m_block.startCol(); }
+  
+  inline operator bool() const { return EvalIterator::operator bool() && EvalIterator::index() < m_end; }
+};
+
+template<typename ArgType, int BlockRows, int BlockCols, bool InnerPanel>
+class unary_evaluator<Block<ArgType,BlockRows,BlockCols,InnerPanel>, IteratorBased>::OuterVectorInnerIterator
+{
+  const unary_evaluator& m_eval;
+  StorageIndex m_outerPos;
+  StorageIndex m_innerIndex;
+  Scalar m_value;
+  StorageIndex m_end;
+public:
+
+  EIGEN_STRONG_INLINE OuterVectorInnerIterator(const unary_evaluator& aEval, Index outer)
+    : m_eval(aEval),
+      m_outerPos( (IsRowMajor ? aEval.m_block.startCol() : aEval.m_block.startRow()) - 1), // -1 so that operator++ finds the first non-zero entry
+      m_innerIndex(IsRowMajor ? aEval.m_block.startRow() : aEval.m_block.startCol()),
+      m_end(IsRowMajor ? aEval.m_block.startCol()+aEval.m_block.blockCols() : aEval.m_block.startRow()+aEval.m_block.blockRows())
+  {
+    EIGEN_UNUSED_VARIABLE(outer);
+    eigen_assert(outer==0);
+    
+    ++(*this);
+  }
+  
+  inline StorageIndex index()  const { return m_outerPos - (IsRowMajor ? m_eval.m_block.startCol() : m_eval.m_block.startRow()); }
+  inline StorageIndex outer()  const { return 0; }
+  inline StorageIndex row()    const { return IsRowMajor ? 0 : index(); }
+  inline StorageIndex col()    const { return IsRowMajor ? index() : 0; }
+  
+  inline Scalar value() const { return m_value; }
+  
+  inline OuterVectorInnerIterator& operator++()
+  {
+    // search next non-zero entry
+    while(++m_outerPos<m_end)
+    {
+      EvalIterator it(m_eval.m_argImpl, m_outerPos);
+      // search for the key m_innerIndex in the current outer-vector
+      while(it && it.index() < m_innerIndex) ++it;
+      if(it && it.index()==m_innerIndex)
+      {
+        m_value = it.value();
+        break;
+      }
+    }
+    return *this;
+  }
+  
+  inline operator bool() const { return m_outerPos < m_end; }
+};
+
+} // end namespace internal
+
+
+} // end namespace Eigen
+
+#endif // EIGEN_SPARSE_BLOCK_H