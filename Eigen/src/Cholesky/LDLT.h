// This file is part of Eigen, a lightweight C++ template library
// for linear algebra.
//
// Copyright (C) 2008 Gael Guennebaud <g.gael@free.fr>
// Copyright (C) 2009 Keir Mierle <mierle@gmail.com>
// Copyright (C) 2009 Benoit Jacob <jacob.benoit.1@gmail.com>
//
// Eigen is free software; you can redistribute it and/or
// modify it under the terms of the GNU Lesser General Public
// License as published by the Free Software Foundation; either
// version 3 of the License, or (at your option) any later version.
//
// Alternatively, you can redistribute it and/or
// modify it under the terms of the GNU General Public License as
// published by the Free Software Foundation; either version 2 of
// the License, or (at your option) any later version.
//
// Eigen is distributed in the hope that it will be useful, but WITHOUT ANY
// WARRANTY; without even the implied warranty of MERCHANTABILITY or FITNESS
// FOR A PARTICULAR PURPOSE. See the GNU Lesser General Public License or the
// GNU General Public License for more details.
//
// You should have received a copy of the GNU Lesser General Public
// License and a copy of the GNU General Public License along with
// Eigen. If not, see <http://www.gnu.org/licenses/>.

#ifndef EIGEN_LDLT_H
#define EIGEN_LDLT_H

/** \ingroup cholesky_Module
  *
  * \class LDLT
  *
  * \brief Robust Cholesky decomposition of a matrix
  *
  * \param MatrixType the type of the matrix of which to compute the LDL^T Cholesky decomposition
  *
  * Perform a robust Cholesky decomposition of a positive semidefinite or negative semidefinite
  * matrix \f$ A \f$ such that \f$ A =  P^TLDL^*P \f$, where P is a permutation matrix, L
  * is lower triangular with a unit diagonal and D is a diagonal matrix.
  *
  * The decomposition uses pivoting to ensure stability, so that L will have
  * zeros in the bottom right rank(A) - n submatrix. Avoiding the square root
  * on D also stabilizes the computation.
  *
  * Remember that Cholesky decompositions are not rank-revealing.  Also, do not use a Cholesky decomposition to determine
  * whether a system of equations has a solution.
  *
  * \sa MatrixBase::ldlt(), class LLT
  */
 /* THIS PART OF THE DOX IS CURRENTLY DISABLED BECAUSE INACCURATE BECAUSE OF BUG IN THE DECOMPOSITION CODE
  * Note that during the decomposition, only the upper triangular part of A is considered. Therefore,
  * the strict lower part does not have to store correct values.
  */
template<typename MatrixType> class LDLT
{
  public:

    typedef typename MatrixType::Scalar Scalar;
    typedef typename NumTraits<typename MatrixType::Scalar>::Real RealScalar;
    typedef Matrix<Scalar, MatrixType::ColsAtCompileTime, 1> VectorType;
    typedef Matrix<int, MatrixType::RowsAtCompileTime, 1> IntColVectorType;
    typedef Matrix<int, 1, MatrixType::RowsAtCompileTime> IntRowVectorType;

    /**
    * \brief Default Constructor.
    *
    * The default constructor is useful in cases in which the user intends to
    * perform decompositions via LDLT::compute(const MatrixType&).
    */
    LDLT() : m_matrix(), m_p(), m_transpositions(), m_isInitialized(false) {}

    LDLT(const MatrixType& matrix)
      : m_matrix(matrix.rows(), matrix.cols()),
        m_p(matrix.rows()),
        m_transpositions(matrix.rows()),
        m_isInitialized(false)
    {
      compute(matrix);
    }

    /** \returns the lower triangular matrix L */
<<<<<<< HEAD
    inline TriangularView<MatrixType, UnitLowerTriangular> matrixL(void) const
    { 
=======
    inline Part<MatrixType, UnitLowerTriangular> matrixL(void) const
    {
>>>>>>> 9dc42156
      ei_assert(m_isInitialized && "LDLT is not initialized.");
      return m_matrix;
    }

    /** \returns a vector of integers, whose size is the number of rows of the matrix being decomposed,
      * representing the P permutation i.e. the permutation of the rows. For its precise meaning,
      * see the examples given in the documentation of class LU.
      */
    inline const IntColVectorType& permutationP() const
    {
      ei_assert(m_isInitialized && "LDLT is not initialized.");
      return m_p;
    }

    /** \returns the coefficients of the diagonal matrix D */
    inline Diagonal<MatrixType,0> vectorD(void) const
    {
      ei_assert(m_isInitialized && "LDLT is not initialized.");
      return m_matrix.diagonal();
    }

    /** \returns true if the matrix is positive (semidefinite) */
    inline bool isPositive(void) const
    {
      ei_assert(m_isInitialized && "LDLT is not initialized.");
      return m_sign == 1;
    }

    /** \returns true if the matrix is negative (semidefinite) */
    inline bool isNegative(void) const
    {
      ei_assert(m_isInitialized && "LDLT is not initialized.");
      return m_sign == -1;
    }

    template<typename RhsDerived, typename ResultType>
    bool solve(const MatrixBase<RhsDerived> &b, ResultType *result) const;

    template<typename Derived>
    bool solveInPlace(MatrixBase<Derived> &bAndX) const;

    void compute(const MatrixType& matrix);

  protected:
    /** \internal
      * Used to compute and store the Cholesky decomposition A = L D L^* = U^* D U.
      * The strict upper part is used during the decomposition, the strict lower
      * part correspond to the coefficients of L (its diagonal is equal to 1 and
      * is not stored), and the diagonal entries correspond to D.
      */
    MatrixType m_matrix;
    IntColVectorType m_p;
    IntColVectorType m_transpositions;
    int m_sign;
    bool m_isInitialized;
};

/** Compute / recompute the LDLT decomposition A = L D L^* = U^* D U of \a matrix
  */
template<typename MatrixType>
void LDLT<MatrixType>::compute(const MatrixType& a)
{
  ei_assert(a.rows()==a.cols());
  const int size = a.rows();

  m_matrix = a;

  if (size <= 1) {
    m_p.setZero();
    m_transpositions.setZero();
    m_sign = ei_real(a.coeff(0,0))>0 ? 1:-1;
    m_isInitialized = true;
    return;
  }

  RealScalar cutoff = 0, biggest_in_corner;

  // By using a temorary, packet-aligned products are guarenteed. In the LLT
  // case this is unnecessary because the diagonal is included and will always
  // have optimal alignment.
  Matrix<Scalar,MatrixType::RowsAtCompileTime,1> _temporary(size);

  for (int j = 0; j < size; ++j)
  {
    // Find largest diagonal element
    int index_of_biggest_in_corner;
    biggest_in_corner = m_matrix.diagonal().end(size-j).cwise().abs()
                       .maxCoeff(&index_of_biggest_in_corner);
    index_of_biggest_in_corner += j;

    if(j == 0)
    {
      // The biggest overall is the point of reference to which further diagonals
      // are compared; if any diagonal is negligible compared
      // to the largest overall, the algorithm bails.  This cutoff is suggested
      // in "Analysis of the Cholesky Decomposition of a Semi-definite Matrix" by
      // Nicholas J. Higham. Also see "Accuracy and Stability of Numerical
      // Algorithms" page 217, also by Higham.
      cutoff = ei_abs(machine_epsilon<Scalar>() * size * biggest_in_corner);

      m_sign = ei_real(m_matrix.diagonal().coeff(index_of_biggest_in_corner)) > 0 ? 1 : -1;
    }

    // Finish early if the matrix is not full rank.
    if(biggest_in_corner < cutoff)
    {
      for(int i = j; i < size; i++) m_transpositions.coeffRef(i) = i;
      break;
    }

    m_transpositions.coeffRef(j) = index_of_biggest_in_corner;
    if(j != index_of_biggest_in_corner)
    {
      m_matrix.row(j).swap(m_matrix.row(index_of_biggest_in_corner));
      m_matrix.col(j).swap(m_matrix.col(index_of_biggest_in_corner));
    }

    if (j == 0) {
      m_matrix.row(0) = m_matrix.row(0).conjugate();
      m_matrix.col(0).end(size-1) = m_matrix.row(0).end(size-1) / m_matrix.coeff(0,0);
      continue;
    }

    RealScalar Djj = ei_real(m_matrix.coeff(j,j) - (m_matrix.row(j).start(j)
                                                  * m_matrix.col(j).start(j).conjugate()).coeff(0,0));
    m_matrix.coeffRef(j,j) = Djj;

    // Finish early if the matrix is not full rank.
    if(ei_abs(Djj) < cutoff)
    {
      for(int i = j; i < size; i++) m_transpositions.coeffRef(i) = i;
      break;
    }

    int endSize = size - j - 1;
    if (endSize > 0) {
      _temporary.end(endSize) = ( m_matrix.block(j+1,0, endSize, j)
                                * m_matrix.col(j).start(j).conjugate() ).lazy();

      m_matrix.row(j).end(endSize) = m_matrix.row(j).end(endSize).conjugate()
                                   - _temporary.end(endSize).transpose();

      m_matrix.col(j).end(endSize) = m_matrix.row(j).end(endSize) / Djj;
    }
  }

  // Reverse applied swaps to get P matrix.
  for(int k = 0; k < size; ++k) m_p.coeffRef(k) = k;
  for(int k = size-1; k >= 0; --k) {
    std::swap(m_p.coeffRef(k), m_p.coeffRef(m_transpositions.coeff(k)));
  }

  m_isInitialized = true;
}

/** Computes the solution x of \f$ A x = b \f$ using the current decomposition of A.
  * The result is stored in \a result
  *
  * \returns true always! If you need to check for existence of solutions, use another decomposition like LU, QR, or SVD.
  *
  * In other words, it computes \f$ b = A^{-1} b \f$ with
  * \f$ P^T{L^{*}}^{-1} D^{-1} L^{-1} P b \f$ from right to left.
  *
  * \sa LDLT::solveInPlace(), MatrixBase::ldlt()
  */
template<typename MatrixType>
template<typename RhsDerived, typename ResultType>
bool LDLT<MatrixType>
::solve(const MatrixBase<RhsDerived> &b, ResultType *result) const
{
  ei_assert(m_isInitialized && "LDLT is not initialized.");
  const int size = m_matrix.rows();
  ei_assert(size==b.rows() && "LDLT::solve(): invalid number of rows of the right hand side matrix b");
  *result = b;
  return solveInPlace(*result);
}

/** This is the \em in-place version of solve().
  *
  * \param bAndX represents both the right-hand side matrix b and result x.
  *
  * \returns true always! If you need to check for existence of solutions, use another decomposition like LU, QR, or SVD.
  *
  * This version avoids a copy when the right hand side matrix b is not
  * needed anymore.
  *
  * \sa LDLT::solve(), MatrixBase::ldlt()
  */
template<typename MatrixType>
template<typename Derived>
bool LDLT<MatrixType>::solveInPlace(MatrixBase<Derived> &bAndX) const
{
  ei_assert(m_isInitialized && "LDLT is not initialized.");
  const int size = m_matrix.rows();
  ei_assert(size == bAndX.rows());

  // z = P b
  for(int i = 0; i < size; ++i) bAndX.row(m_transpositions.coeff(i)).swap(bAndX.row(i));

  // y = L^-1 z
  //matrixL().solveInPlace(bAndX);
  m_matrix.template triangularView<UnitLowerTriangular>().solveInPlace(bAndX);

  // w = D^-1 y
  bAndX = (m_matrix.diagonal().cwise().inverse().asDiagonal() * bAndX).lazy();

  // u = L^-T w
  m_matrix.adjoint().template triangularView<UnitUpperTriangular>().solveInPlace(bAndX);

  // x = P^T u
  for (int i = size-1; i >= 0; --i) bAndX.row(m_transpositions.coeff(i)).swap(bAndX.row(i));

  return true;
}

/** \cholesky_module
  * \returns the Cholesky decomposition with full pivoting without square root of \c *this
  */
template<typename Derived>
inline const LDLT<typename MatrixBase<Derived>::PlainMatrixType>
MatrixBase<Derived>::ldlt() const
{
  return derived();
}

#endif // EIGEN_LDLT_H<|MERGE_RESOLUTION|>--- conflicted
+++ resolved
@@ -80,13 +80,8 @@
     }
 
     /** \returns the lower triangular matrix L */
-<<<<<<< HEAD
     inline TriangularView<MatrixType, UnitLowerTriangular> matrixL(void) const
     { 
-=======
-    inline Part<MatrixType, UnitLowerTriangular> matrixL(void) const
-    {
->>>>>>> 9dc42156
       ei_assert(m_isInitialized && "LDLT is not initialized.");
       return m_matrix;
     }
