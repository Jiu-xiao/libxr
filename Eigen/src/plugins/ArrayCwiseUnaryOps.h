

typedef CwiseUnaryOp<internal::scalar_abs_op<Scalar>, const Derived> AbsReturnType;
typedef CwiseUnaryOp<internal::scalar_arg_op<Scalar>, const Derived> ArgReturnType;
typedef CwiseUnaryOp<internal::scalar_abs2_op<Scalar>, const Derived> Abs2ReturnType;
typedef CwiseUnaryOp<internal::scalar_sqrt_op<Scalar>, const Derived> SqrtReturnType;
typedef CwiseUnaryOp<internal::scalar_rsqrt_op<Scalar>, const Derived> RsqrtReturnType;
typedef CwiseUnaryOp<internal::scalar_sign_op<Scalar>, const Derived> SignReturnType;
typedef CwiseUnaryOp<internal::scalar_inverse_op<Scalar>, const Derived> InverseReturnType;
typedef CwiseUnaryOp<internal::scalar_boolean_not_op<Scalar>, const Derived> BooleanNotReturnType;

typedef CwiseUnaryOp<internal::scalar_exp_op<Scalar>, const Derived> ExpReturnType;
typedef CwiseUnaryOp<internal::scalar_expm1_op<Scalar>, const Derived> Expm1ReturnType;
typedef CwiseUnaryOp<internal::scalar_log_op<Scalar>, const Derived> LogReturnType;
typedef CwiseUnaryOp<internal::scalar_log1p_op<Scalar>, const Derived> Log1pReturnType;
typedef CwiseUnaryOp<internal::scalar_log10_op<Scalar>, const Derived> Log10ReturnType;
typedef CwiseUnaryOp<internal::scalar_cos_op<Scalar>, const Derived> CosReturnType;
typedef CwiseUnaryOp<internal::scalar_sin_op<Scalar>, const Derived> SinReturnType;
typedef CwiseUnaryOp<internal::scalar_tan_op<Scalar>, const Derived> TanReturnType;
typedef CwiseUnaryOp<internal::scalar_acos_op<Scalar>, const Derived> AcosReturnType;
typedef CwiseUnaryOp<internal::scalar_asin_op<Scalar>, const Derived> AsinReturnType;
typedef CwiseUnaryOp<internal::scalar_atan_op<Scalar>, const Derived> AtanReturnType;
typedef CwiseUnaryOp<internal::scalar_tanh_op<Scalar>, const Derived> TanhReturnType;
typedef CwiseUnaryOp<internal::scalar_logistic_op<Scalar>, const Derived> LogisticReturnType;
typedef CwiseUnaryOp<internal::scalar_sinh_op<Scalar>, const Derived> SinhReturnType;
#if EIGEN_HAS_CXX11_MATH
typedef CwiseUnaryOp<internal::scalar_atanh_op<Scalar>, const Derived> AtanhReturnType;
typedef CwiseUnaryOp<internal::scalar_asinh_op<Scalar>, const Derived> AsinhReturnType;
typedef CwiseUnaryOp<internal::scalar_acosh_op<Scalar>, const Derived> AcoshReturnType;
#endif
typedef CwiseUnaryOp<internal::scalar_cosh_op<Scalar>, const Derived> CoshReturnType;
typedef CwiseUnaryOp<internal::scalar_square_op<Scalar>, const Derived> SquareReturnType;
typedef CwiseUnaryOp<internal::scalar_cube_op<Scalar>, const Derived> CubeReturnType;
typedef CwiseUnaryOp<internal::scalar_round_op<Scalar>, const Derived> RoundReturnType;
typedef CwiseUnaryOp<internal::scalar_floor_op<Scalar>, const Derived> FloorReturnType;
typedef CwiseUnaryOp<internal::scalar_ceil_op<Scalar>, const Derived> CeilReturnType;
typedef CwiseUnaryOp<internal::scalar_isnan_op<Scalar>, const Derived> IsNaNReturnType;
typedef CwiseUnaryOp<internal::scalar_isinf_op<Scalar>, const Derived> IsInfReturnType;
typedef CwiseUnaryOp<internal::scalar_isfinite_op<Scalar>, const Derived> IsFiniteReturnType;

/** \returns an expression of the coefficient-wise absolute value of \c *this
  *
  * Example: \include Cwise_abs.cpp
  * Output: \verbinclude Cwise_abs.out
  *
  * \sa <a href="group__CoeffwiseMathFunctions.html#cwisetable_abs">Math functions</a>, abs2()
  */
EIGEN_DEVICE_FUNC
EIGEN_STRONG_INLINE const AbsReturnType
abs() const
{
  return AbsReturnType(derived());
}

/** \returns an expression of the coefficient-wise phase angle of \c *this
  *
  * Example: \include Cwise_arg.cpp
  * Output: \verbinclude Cwise_arg.out
  *
  * \sa abs()
  */
EIGEN_DEVICE_FUNC
EIGEN_STRONG_INLINE const ArgReturnType
arg() const
{
  return ArgReturnType(derived());
}

/** \returns an expression of the coefficient-wise squared absolute value of \c *this
  *
  * Example: \include Cwise_abs2.cpp
  * Output: \verbinclude Cwise_abs2.out
  *
  * \sa <a href="group__CoeffwiseMathFunctions.html#cwisetable_abs2">Math functions</a>, abs(), square()
  */
EIGEN_DEVICE_FUNC
EIGEN_STRONG_INLINE const Abs2ReturnType
abs2() const
{
  return Abs2ReturnType(derived());
}

/** \returns an expression of the coefficient-wise exponential of *this.
  *
  * This function computes the coefficient-wise exponential. The function MatrixBase::exp() in the
  * unsupported module MatrixFunctions computes the matrix exponential.
  *
  * Example: \include Cwise_exp.cpp
  * Output: \verbinclude Cwise_exp.out
  *
  * \sa <a href="group__CoeffwiseMathFunctions.html#cwisetable_exp">Math functions</a>, pow(), log(), sin(), cos()
  */
EIGEN_DEVICE_FUNC
inline const ExpReturnType
exp() const
{
  return ExpReturnType(derived());
}

/** \returns an expression of the coefficient-wise exponential of *this minus 1.
  *
  * In exact arithmetic, \c x.expm1() is equivalent to \c x.exp() - 1,
  * however, with finite precision, this function is much more accurate when \c x is close to zero.
  *
  * \sa <a href="group__CoeffwiseMathFunctions.html#cwisetable_expm1">Math functions</a>, exp()
  */
EIGEN_DEVICE_FUNC
inline const Expm1ReturnType
expm1() const
{
  return Expm1ReturnType(derived());
}

/** \returns an expression of the coefficient-wise logarithm of *this.
  *
  * This function computes the coefficient-wise logarithm. The function MatrixBase::log() in the
  * unsupported module MatrixFunctions computes the matrix logarithm.
  *
  * Example: \include Cwise_log.cpp
  * Output: \verbinclude Cwise_log.out
  *
  * \sa <a href="group__CoeffwiseMathFunctions.html#cwisetable_log">Math functions</a>, log()
  */
EIGEN_DEVICE_FUNC
inline const LogReturnType
log() const
{
  return LogReturnType(derived());
}

/** \returns an expression of the coefficient-wise logarithm of 1 plus \c *this.
  *
  * In exact arithmetic, \c x.log() is equivalent to \c (x+1).log(),
  * however, with finite precision, this function is much more accurate when \c x is close to zero.
  *
  * \sa <a href="group__CoeffwiseMathFunctions.html#cwisetable_log1p">Math functions</a>, log()
  */
EIGEN_DEVICE_FUNC
inline const Log1pReturnType
log1p() const
{
  return Log1pReturnType(derived());
}

/** \returns an expression of the coefficient-wise base-10 logarithm of *this.
  *
  * This function computes the coefficient-wise base-10 logarithm.
  *
  * Example: \include Cwise_log10.cpp
  * Output: \verbinclude Cwise_log10.out
  *
  * \sa <a href="group__CoeffwiseMathFunctions.html#cwisetable_log10">Math functions</a>, log()
  */
EIGEN_DEVICE_FUNC
inline const Log10ReturnType
log10() const
{
  return Log10ReturnType(derived());
}

/** \returns an expression of the coefficient-wise square root of *this.
  *
  * This function computes the coefficient-wise square root. The function MatrixBase::sqrt() in the
  * unsupported module MatrixFunctions computes the matrix square root.
  *
  * Example: \include Cwise_sqrt.cpp
  * Output: \verbinclude Cwise_sqrt.out
  *
  * \sa <a href="group__CoeffwiseMathFunctions.html#cwisetable_sqrt">Math functions</a>, pow(), square()
  */
EIGEN_DEVICE_FUNC
inline const SqrtReturnType
sqrt() const
{
  return SqrtReturnType(derived());
}

/** \returns an expression of the coefficient-wise inverse square root of *this.
  *
  * This function computes the coefficient-wise inverse square root.
  *
  * Example: \include Cwise_sqrt.cpp
  * Output: \verbinclude Cwise_sqrt.out
  *
  * \sa pow(), square()
  */
EIGEN_DEVICE_FUNC
inline const RsqrtReturnType
rsqrt() const
{
  return RsqrtReturnType(derived());
}

/** \returns an expression of the coefficient-wise signum of *this.
  *
  * This function computes the coefficient-wise signum.
  *
  * Example: \include Cwise_sign.cpp
  * Output: \verbinclude Cwise_sign.out
  *
  * \sa pow(), square()
  */
EIGEN_DEVICE_FUNC
inline const SignReturnType
sign() const
{
  return SignReturnType(derived());
}


/** \returns an expression of the coefficient-wise cosine of *this.
  *
  * This function computes the coefficient-wise cosine. The function MatrixBase::cos() in the
  * unsupported module MatrixFunctions computes the matrix cosine.
  *
  * Example: \include Cwise_cos.cpp
  * Output: \verbinclude Cwise_cos.out
  *
  * \sa <a href="group__CoeffwiseMathFunctions.html#cwisetable_cos">Math functions</a>, sin(), acos()
  */
EIGEN_DEVICE_FUNC
inline const CosReturnType
cos() const
{
  return CosReturnType(derived());
}


/** \returns an expression of the coefficient-wise sine of *this.
  *
  * This function computes the coefficient-wise sine. The function MatrixBase::sin() in the
  * unsupported module MatrixFunctions computes the matrix sine.
  *
  * Example: \include Cwise_sin.cpp
  * Output: \verbinclude Cwise_sin.out
  *
  * \sa <a href="group__CoeffwiseMathFunctions.html#cwisetable_sin">Math functions</a>, cos(), asin()
  */
EIGEN_DEVICE_FUNC
inline const SinReturnType
sin() const
{
  return SinReturnType(derived());
}

/** \returns an expression of the coefficient-wise tan of *this.
  *
  * Example: \include Cwise_tan.cpp
  * Output: \verbinclude Cwise_tan.out
  *
  * \sa <a href="group__CoeffwiseMathFunctions.html#cwisetable_tan">Math functions</a>, cos(), sin()
  */
EIGEN_DEVICE_FUNC
inline const TanReturnType
tan() const
{
  return TanReturnType(derived());
}

/** \returns an expression of the coefficient-wise arc tan of *this.
  *
  * Example: \include Cwise_atan.cpp
  * Output: \verbinclude Cwise_atan.out
  *
  * \sa <a href="group__CoeffwiseMathFunctions.html#cwisetable_atan">Math functions</a>, tan(), asin(), acos()
  */
EIGEN_DEVICE_FUNC
inline const AtanReturnType
atan() const
{
  return AtanReturnType(derived());
}

/** \returns an expression of the coefficient-wise arc cosine of *this.
  *
  * Example: \include Cwise_acos.cpp
  * Output: \verbinclude Cwise_acos.out
  *
  * \sa <a href="group__CoeffwiseMathFunctions.html#cwisetable_acos">Math functions</a>, cos(), asin()
  */
EIGEN_DEVICE_FUNC
inline const AcosReturnType
acos() const
{
  return AcosReturnType(derived());
}

/** \returns an expression of the coefficient-wise arc sine of *this.
  *
  * Example: \include Cwise_asin.cpp
  * Output: \verbinclude Cwise_asin.out
  *
  * \sa <a href="group__CoeffwiseMathFunctions.html#cwisetable_asin">Math functions</a>, sin(), acos()
  */
EIGEN_DEVICE_FUNC
inline const AsinReturnType
asin() const
{
  return AsinReturnType(derived());
}

/** \returns an expression of the coefficient-wise hyperbolic tan of *this.
  *
  * Example: \include Cwise_tanh.cpp
  * Output: \verbinclude Cwise_tanh.out
  *
  * \sa <a href="group__CoeffwiseMathFunctions.html#cwisetable_tanh">Math functions</a>, tan(), sinh(), cosh()
  */
EIGEN_DEVICE_FUNC
inline const TanhReturnType
tanh() const
{
  return TanhReturnType(derived());
}

/** \returns an expression of the coefficient-wise hyperbolic sin of *this.
  *
  * Example: \include Cwise_sinh.cpp
  * Output: \verbinclude Cwise_sinh.out
  *
  * \sa <a href="group__CoeffwiseMathFunctions.html#cwisetable_sinh">Math functions</a>, sin(), tanh(), cosh()
  */
EIGEN_DEVICE_FUNC
inline const SinhReturnType
sinh() const
{
  return SinhReturnType(derived());
}

/** \returns an expression of the coefficient-wise hyperbolic cos of *this.
  *
  * Example: \include Cwise_cosh.cpp
  * Output: \verbinclude Cwise_cosh.out
  *
  * \sa <a href="group__CoeffwiseMathFunctions.html#cwisetable_cosh">Math functions</a>, tanh(), sinh(), cosh()
  */
EIGEN_DEVICE_FUNC
inline const CoshReturnType
cosh() const
{
  return CoshReturnType(derived());
}

#if EIGEN_HAS_CXX11_MATH
/** \returns an expression of the coefficient-wise inverse hyperbolic tan of *this.
  *
  * \sa <a href="group__CoeffwiseMathFunctions.html#cwisetable_atanh">Math functions</a>, atanh(), asinh(), acosh()
  */
EIGEN_DEVICE_FUNC
inline const AtanhReturnType
atanh() const
{
  return AtanhReturnType(derived());
}

/** \returns an expression of the coefficient-wise inverse hyperbolic sin of *this.
  *
  * \sa <a href="group__CoeffwiseMathFunctions.html#cwisetable_asinh">Math functions</a>, atanh(), asinh(), acosh()
  */
EIGEN_DEVICE_FUNC
inline const AsinhReturnType
asinh() const
{
  return AsinhReturnType(derived());
}

/** \returns an expression of the coefficient-wise inverse hyperbolic cos of *this.
  *
  * \sa <a href="group__CoeffwiseMathFunctions.html#cwisetable_acosh">Math functions</a>, atanh(), asinh(), acosh()
  */
EIGEN_DEVICE_FUNC
inline const AcoshReturnType
acosh() const
{
  return AcoshReturnType(derived());
}
#endif

/** \returns an expression of the coefficient-wise logistic of *this.
  */
EIGEN_DEVICE_FUNC
inline const LogisticReturnType
logistic() const
{
  return LogisticReturnType(derived());
}

/** \returns an expression of the coefficient-wise inverse of *this.
  *
  * Example: \include Cwise_inverse.cpp
  * Output: \verbinclude Cwise_inverse.out
  *
  * \sa operator/(), operator*()
  */
EIGEN_DEVICE_FUNC
inline const InverseReturnType
inverse() const
{
  return InverseReturnType(derived());
}

/** \returns an expression of the coefficient-wise square of *this.
  *
  * Example: \include Cwise_square.cpp
  * Output: \verbinclude Cwise_square.out
  *
  * \sa <a href="group__CoeffwiseMathFunctions.html#cwisetable_squareE">Math functions</a>, abs2(), cube(), pow()
  */
EIGEN_DEVICE_FUNC
inline const SquareReturnType
square() const
{
  return SquareReturnType(derived());
}

/** \returns an expression of the coefficient-wise cube of *this.
  *
  * Example: \include Cwise_cube.cpp
  * Output: \verbinclude Cwise_cube.out
  *
  * \sa <a href="group__CoeffwiseMathFunctions.html#cwisetable_cube">Math functions</a>, square(), pow()
  */
EIGEN_DEVICE_FUNC
inline const CubeReturnType
cube() const
{
  return CubeReturnType(derived());
}

/** \returns an expression of the coefficient-wise round of *this.
  *
  * Example: \include Cwise_round.cpp
  * Output: \verbinclude Cwise_round.out
  *
  * \sa <a href="group__CoeffwiseMathFunctions.html#cwisetable_round">Math functions</a>, ceil(), floor()
  */
EIGEN_DEVICE_FUNC
inline const RoundReturnType
round() const
{
  return RoundReturnType(derived());
}

/** \returns an expression of the coefficient-wise floor of *this.
  *
  * Example: \include Cwise_floor.cpp
  * Output: \verbinclude Cwise_floor.out
  *
  * \sa <a href="group__CoeffwiseMathFunctions.html#cwisetable_floor">Math functions</a>, ceil(), round()
  */
EIGEN_DEVICE_FUNC
inline const FloorReturnType
floor() const
{
  return FloorReturnType(derived());
}

/** \returns an expression of the coefficient-wise ceil of *this.
  *
  * Example: \include Cwise_ceil.cpp
  * Output: \verbinclude Cwise_ceil.out
  *
  * \sa <a href="group__CoeffwiseMathFunctions.html#cwisetable_ceil">Math functions</a>, floor(), round()
  */
EIGEN_DEVICE_FUNC
inline const CeilReturnType
ceil() const
{
  return CeilReturnType(derived());
}

/** \returns an expression of the coefficient-wise isnan of *this.
  *
  * Example: \include Cwise_isNaN.cpp
  * Output: \verbinclude Cwise_isNaN.out
  *
  * \sa isfinite(), isinf()
  */
EIGEN_DEVICE_FUNC
inline const IsNaNReturnType
isNaN() const
{
  return IsNaNReturnType(derived());
}

/** \returns an expression of the coefficient-wise isinf of *this.
  *
  * Example: \include Cwise_isInf.cpp
  * Output: \verbinclude Cwise_isInf.out
  *
  * \sa isnan(), isfinite()
  */
EIGEN_DEVICE_FUNC
inline const IsInfReturnType
isInf() const
{
  return IsInfReturnType(derived());
}

/** \returns an expression of the coefficient-wise isfinite of *this.
  *
  * Example: \include Cwise_isFinite.cpp
  * Output: \verbinclude Cwise_isFinite.out
  *
  * \sa isnan(), isinf()
  */
EIGEN_DEVICE_FUNC
inline const IsFiniteReturnType
isFinite() const
{
  return IsFiniteReturnType(derived());
}

/** \returns an expression of the coefficient-wise ! operator of *this
  *
  * \warning this operator is for expression of bool only.
  *
  * Example: \include Cwise_boolean_not.cpp
  * Output: \verbinclude Cwise_boolean_not.out
  *
  * \sa operator!=()
  */
EIGEN_DEVICE_FUNC
inline const BooleanNotReturnType
operator!() const
{
  EIGEN_STATIC_ASSERT((internal::is_same<bool,Scalar>::value),
                      THIS_METHOD_IS_ONLY_FOR_EXPRESSIONS_OF_BOOL);
  return BooleanNotReturnType(derived());
}


// --- SpecialFunctions module ---

typedef CwiseUnaryOp<internal::scalar_lgamma_op<Scalar>, const Derived> LgammaReturnType;
typedef CwiseUnaryOp<internal::scalar_digamma_op<Scalar>, const Derived> DigammaReturnType;
typedef CwiseUnaryOp<internal::scalar_erf_op<Scalar>, const Derived> ErfReturnType;
typedef CwiseUnaryOp<internal::scalar_erfc_op<Scalar>, const Derived> ErfcReturnType;
typedef CwiseUnaryOp<internal::scalar_ndtri_op<Scalar>, const Derived> NdtriReturnType;

/** \cpp11 \returns an expression of the coefficient-wise ln(|gamma(*this)|).
  *
  * \specialfunctions_module
  *
  * \note This function supports only float and double scalar types in c++11 mode. To support other scalar types,
  * or float/double in non c++11 mode, the user has to provide implementations of lgamma(T) for any scalar
  * type T to be supported.
  *
  * \sa <a href="group__CoeffwiseMathFunctions.html#cwisetable_lgamma">Math functions</a>, digamma()
  */
EIGEN_DEVICE_FUNC
inline const LgammaReturnType
lgamma() const
{
  return LgammaReturnType(derived());
}

/** \returns an expression of the coefficient-wise digamma (psi, derivative of lgamma).
  *
  * \specialfunctions_module
  *
  * \note This function supports only float and double scalar types. To support other scalar types,
  * the user has to provide implementations of digamma(T) for any scalar
  * type T to be supported.
  *
  * \sa <a href="group__CoeffwiseMathFunctions.html#cwisetable_digamma">Math functions</a>, Eigen::digamma(), Eigen::polygamma(), lgamma()
  */
EIGEN_DEVICE_FUNC
inline const DigammaReturnType
digamma() const
{
  return DigammaReturnType(derived());
}

/** \cpp11 \returns an expression of the coefficient-wise Gauss error
  * function of *this.
  *
  * \specialfunctions_module
  *
  * \note This function supports only float and double scalar types in c++11 mode. To support other scalar types,
  * or float/double in non c++11 mode, the user has to provide implementations of erf(T) for any scalar
  * type T to be supported.
  *
  * \sa <a href="group__CoeffwiseMathFunctions.html#cwisetable_erf">Math functions</a>, erfc()
  */
EIGEN_DEVICE_FUNC
inline const ErfReturnType
erf() const
{
  return ErfReturnType(derived());
}

/** \cpp11 \returns an expression of the coefficient-wise Complementary error
  * function of *this.
  *
  * \specialfunctions_module
  *
  * \note This function supports only float and double scalar types in c++11 mode. To support other scalar types,
  * or float/double in non c++11 mode, the user has to provide implementations of erfc(T) for any scalar
  * type T to be supported.
  *
  * \sa <a href="group__CoeffwiseMathFunctions.html#cwisetable_erfc">Math functions</a>, erf()
  */
EIGEN_DEVICE_FUNC
inline const ErfcReturnType
erfc() const
{
  return ErfcReturnType(derived());
}

<<<<<<< HEAD
/** \cpp11 \returns an expression of the coefficient-wise Complementary error
  * function of *this.
  *
  * \specialfunctions_module
  *
  * \note This function supports only float and double scalar types in c++11 mode. To support other scalar types,
  * or float/double in non c++11 mode, the user has to provide implementations of ndtri(T) for any scalar
  * type T to be supported.
  *
  * \sa <a href="group__CoeffwiseMathFunctions.html#cwisetable_ndtri">Math functions</a>, erf()
=======
/** \returns an expression of the coefficient-wise inverse of the CDF of the Normal distribution function
  * function of *this.
  *
  * \specialfunctions_module
  * 
  * In other words, considering `x = ndtri(y)`, it returns the argument, x, for which the area under the
  * Gaussian probability density function (integrated from minus infinity to x) is equal to y.
  *
  * \note This function supports only float and double scalar types. To support other scalar types,
  * the user has to provide implementations of ndtri(T) for any scalar type T to be supported.
  *
  * \sa <a href="group__CoeffwiseMathFunctions.html#cwisetable_ndtri">Math functions</a>
>>>>>>> e6c183f8
  */
EIGEN_DEVICE_FUNC
inline const NdtriReturnType
ndtri() const
{
  return NdtriReturnType(derived());
}<|MERGE_RESOLUTION|>--- conflicted
+++ resolved
@@ -608,18 +608,6 @@
   return ErfcReturnType(derived());
 }
 
-<<<<<<< HEAD
-/** \cpp11 \returns an expression of the coefficient-wise Complementary error
-  * function of *this.
-  *
-  * \specialfunctions_module
-  *
-  * \note This function supports only float and double scalar types in c++11 mode. To support other scalar types,
-  * or float/double in non c++11 mode, the user has to provide implementations of ndtri(T) for any scalar
-  * type T to be supported.
-  *
-  * \sa <a href="group__CoeffwiseMathFunctions.html#cwisetable_ndtri">Math functions</a>, erf()
-=======
 /** \returns an expression of the coefficient-wise inverse of the CDF of the Normal distribution function
   * function of *this.
   *
@@ -632,7 +620,6 @@
   * the user has to provide implementations of ndtri(T) for any scalar type T to be supported.
   *
   * \sa <a href="group__CoeffwiseMathFunctions.html#cwisetable_ndtri">Math functions</a>
->>>>>>> e6c183f8
   */
 EIGEN_DEVICE_FUNC
 inline const NdtriReturnType
