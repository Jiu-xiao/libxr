--- conflicted
+++ resolved
@@ -464,13 +464,14 @@
     }
 #endif
 
-<<<<<<< HEAD
 #ifdef EIGEN_HAVE_RVALUE_REFERENCES
+    EIGEN_DEVICE_FUNC
     PlainObjectBase(PlainObjectBase&& other)
       : m_storage( std::move(other.m_storage) )
     {
     }
 
+    EIGEN_DEVICE_FUNC
     PlainObjectBase& operator=(PlainObjectBase&& other)
     {
       using std::swap;
@@ -479,9 +480,7 @@
     }
 #endif
 
-=======
-    EIGEN_DEVICE_FUNC
->>>>>>> ddf77536
+    EIGEN_DEVICE_FUNC
     EIGEN_STRONG_INLINE PlainObjectBase(Index a_size, Index nbRows, Index nbCols)
       : m_storage(a_size, nbRows, nbCols)
     {
