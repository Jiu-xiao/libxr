--- conflicted
+++ resolved
@@ -290,15 +290,9 @@
 }
 
 template<> EIGEN_STRONG_INLINE Packet16f pcmp_lt(const Packet16f& a, const Packet16f& b) {
-<<<<<<< HEAD
   __mmask16 mask = _mm512_cmp_ps_mask(a, b, _CMP_LT_OQ);
   return _mm512_castsi512_ps(
       _mm512_mask_set1_epi32(_mm512_set1_epi32(0), mask, 0xffffffffu));
-=======
-  __m256 lo = pcmp_lt(extract256<0>(a), extract256<0>(b));
-  __m256 hi = pcmp_lt(extract256<1>(a), extract256<1>(b));
-  return cat256(lo, hi);
->>>>>>> cad3b457
 }
 
 template<> EIGEN_STRONG_INLINE Packet16f pcmp_lt_or_nan(const Packet16f& a, const Packet16f& b) {
@@ -327,19 +321,18 @@
 }
 
 template <>
-EIGEN_STRONG_INLINE Packet16i pones<Packet16i>(const Packet16i& /*a*/) {
-  const unsigned int o = 0xffffffffu;
-  return _mm512_set_epi32(o, o, o, o, o, o, o, o, o, o, o, o, o, o, o, o);
-}
-
-template <>
-EIGEN_STRONG_INLINE Packet16f pones<Packet16f>(const Packet16f& a) {
-  return _mm512_castsi512_ps(pones<Packet16i>(_mm512_castps_si512(a)));
-}
-
-template <>
-EIGEN_STRONG_INLINE Packet8d pones<Packet8d>(const Packet8d& a) {
-  return _mm512_castsi512_pd(pones<Packet16i>(_mm512_castpd_si512(a)));
+EIGEN_STRONG_INLINE Packet16i ptrue<Packet16i>(const Packet16i& /*a*/) {
+  return _mm512_set1_epi32(0xffffffffu);
+}
+
+template <>
+EIGEN_STRONG_INLINE Packet16f ptrue<Packet16f>(const Packet16f& a) {
+  return _mm512_castsi512_ps(ptrue<Packet16i>(_mm512_castps_si512(a)));
+}
+
+template <>
+EIGEN_STRONG_INLINE Packet8d ptrue<Packet8d>(const Packet8d& a) {
+  return _mm512_castsi512_pd(ptrue<Packet16i>(_mm512_castpd_si512(a)));
 }
 
 template <>
