--- conflicted
+++ resolved
@@ -353,7 +353,6 @@
 //   #define CJMADD(CJ,A,B,C,T)  T = B; T = CJ.pmul(A,T); C = padd(C,T);
 #endif
 
-<<<<<<< HEAD
 template <typename RhsPacket, typename RhsPacketx4, int registers_taken>
 struct RhsPanelHelper {
  private:
@@ -371,7 +370,7 @@
   const Packet& get(const FixedInt<2>&) const { return B2; }
   const Packet& get(const FixedInt<3>&) const { return B3; }
 };
-=======
+
 template <int N, typename T1, typename T2, typename T3>
 struct packet_conditional { typedef T3 type; };
 
@@ -408,7 +407,6 @@
                                       typename packet_traits<Scalar>::half, \
                                       typename unpacket_traits<typename packet_traits<Scalar>::half>::half>::type \
   ScalarPacket
->>>>>>> 49e43fed
 
 /* Vectorization logic
  *  real*real: unpack rhs to constant packets, ...
@@ -1055,9 +1053,9 @@
 
 #if EIGEN_ARCH_ARM64 && defined EIGEN_VECTORIZE_NEON
 
-template<>
-struct gebp_traits <float, float, false, false,Architecture::NEON>
- : gebp_traits<float,float,false,false,Architecture::Generic>
+template<int _PacketSize>
+struct gebp_traits <float, float, false, false,Architecture::NEON,_PacketSize>
+ : gebp_traits<float,float,false,false,Architecture::Generic,_PacketSize>
 {
   typedef float RhsPacket;
 
@@ -1311,21 +1309,25 @@
 template<int nr, Index LhsProgress, Index RhsProgress, typename LhsScalar, typename RhsScalar, typename ResScalar, typename AccPacket, typename LhsPacket, typename RhsPacket, typename ResPacket, typename GEBPTraits, typename LinearMapper, typename DataMapper>
 struct lhs_process_one_packet
 {
-
-  EIGEN_STRONG_INLINE void peeled_kc_onestep(Index K, const LhsScalar* blA, const RhsScalar* blB, GEBPTraits traits, LhsPacket *A0, RhsPacket *B_0, RhsPacket *B1, RhsPacket *B2, RhsPacket *B3, AccPacket *C0, AccPacket *C1, AccPacket *C2, AccPacket *C3)
+  typedef typename GEBPTraits::RhsPacketx4 RhsPacketx4;
+
+  EIGEN_STRONG_INLINE void peeled_kc_onestep(Index K, const LhsScalar* blA, const RhsScalar* blB, GEBPTraits traits, LhsPacket *A0, RhsPacketx4 *rhs_panel, RhsPacket *T0, AccPacket *C0, AccPacket *C1, AccPacket *C2, AccPacket *C3)
   {
         EIGEN_ASM_COMMENT("begin step of gebp micro kernel 1X4");
         EIGEN_ASM_COMMENT("Note: these asm comments work around bug 935!");
-        traits.loadLhs(&blA[(0+1*K)*(LhsProgress)], *A0);
-        traits.broadcastRhs(&blB[(0+4*K)*RhsProgress], *B_0, *B1, *B2, *B3);
-        traits.madd(*A0, *B_0, *C0, *B_0);
-        traits.madd(*A0, *B1,  *C1, *B1);
-        traits.madd(*A0, *B2,  *C2, *B2);
-        traits.madd(*A0, *B3,  *C3, *B3);
+        traits.loadLhs(&blA[(0+1*K)*LhsProgress], *A0);
+        traits.loadRhs(&blB[(0+4*K)*RhsProgress], *rhs_panel);
+        traits.madd(*A0, *rhs_panel, *C0, *T0, fix<0>);
+        traits.madd(*A0, *rhs_panel, *C1, *T0, fix<1>);
+        traits.madd(*A0, *rhs_panel, *C2, *T0, fix<2>);
+        traits.madd(*A0, *rhs_panel, *C3, *T0, fix<3>);
         EIGEN_ASM_COMMENT("end step of gebp micro kernel 1X4");
   }
 
-  EIGEN_STRONG_INLINE void operator()(const DataMapper& res, const LhsScalar* blockA, const RhsScalar* blockB, ResScalar alpha, Index peelStart, Index peelEnd, Index strideA, Index strideB, Index offsetA, Index offsetB, Index prefetch_res_offset, Index peeled_kc, Index pk, Index cols, Index depth, Index packet_cols4)
+  EIGEN_STRONG_INLINE void operator()(
+    const DataMapper& res, const LhsScalar* blockA, const RhsScalar* blockB, ResScalar alpha,
+    Index peelStart, Index peelEnd, Index strideA, Index strideB, Index offsetA, Index offsetB,
+    int prefetch_res_offset, Index peeled_kc, Index pk, Index cols, Index depth, Index packet_cols4)
   {
     GEBPTraits traits;
 
@@ -1367,18 +1369,19 @@
         for(Index k=0; k<peeled_kc; k+=pk)
         {
           EIGEN_ASM_COMMENT("begin gebp micro kernel 1/half/quarterX4");
-          RhsPacket B_0, B1, B2, B3;
+          RhsPacketx4 rhs_panel;
+          RhsPacket T0;
 
           internal::prefetch(blB+(48+0));
-          peeled_kc_onestep(0, blA, blB, traits, &A0, &B_0, &B1, &B2, &B3, &C0, &C1, &C2, &C3);
-          peeled_kc_onestep(1, blA, blB, traits, &A0, &B_0, &B1, &B2, &B3, &C0, &C1, &C2, &C3);
-          peeled_kc_onestep(2, blA, blB, traits, &A0, &B_0, &B1, &B2, &B3, &C0, &C1, &C2, &C3);
-          peeled_kc_onestep(3, blA, blB, traits, &A0, &B_0, &B1, &B2, &B3, &C0, &C1, &C2, &C3);
+          peeled_kc_onestep(0, blA, blB, traits, &A0, &rhs_panel, &T0, &C0, &C1, &C2, &C3);
+          peeled_kc_onestep(1, blA, blB, traits, &A0, &rhs_panel, &T0, &C0, &C1, &C2, &C3);
+          peeled_kc_onestep(2, blA, blB, traits, &A0, &rhs_panel, &T0, &C0, &C1, &C2, &C3);
+          peeled_kc_onestep(3, blA, blB, traits, &A0, &rhs_panel, &T0, &C0, &C1, &C2, &C3);
           internal::prefetch(blB+(48+16));
-          peeled_kc_onestep(4, blA, blB, traits, &A0, &B_0, &B1, &B2, &B3, &C0, &C1, &C2, &C3);
-          peeled_kc_onestep(5, blA, blB, traits, &A0, &B_0, &B1, &B2, &B3, &C0, &C1, &C2, &C3);
-          peeled_kc_onestep(6, blA, blB, traits, &A0, &B_0, &B1, &B2, &B3, &C0, &C1, &C2, &C3);
-          peeled_kc_onestep(7, blA, blB, traits, &A0, &B_0, &B1, &B2, &B3, &C0, &C1, &C2, &C3);
+          peeled_kc_onestep(4, blA, blB, traits, &A0, &rhs_panel, &T0, &C0, &C1, &C2, &C3);
+          peeled_kc_onestep(5, blA, blB, traits, &A0, &rhs_panel, &T0, &C0, &C1, &C2, &C3);
+          peeled_kc_onestep(6, blA, blB, traits, &A0, &rhs_panel, &T0, &C0, &C1, &C2, &C3);
+          peeled_kc_onestep(7, blA, blB, traits, &A0, &rhs_panel, &T0, &C0, &C1, &C2, &C3);
 
           blB += pk*4*RhsProgress;
           blA += pk*LhsProgress;
@@ -1389,8 +1392,9 @@
         // process remaining peeled loop
         for(Index k=peeled_kc; k<depth; k++)
         {
-          RhsPacket B_0, B1, B2, B3;
-          peeled_kc_onestep(0, blA, blB, traits, &A0, &B_0, &B1, &B2, &B3, &C0, &C1, &C2, &C3);
+          RhsPacketx4 rhs_panel;
+          RhsPacket T0;
+          peeled_kc_onestep(0, blA, blB, traits, &A0, &rhs_panel, &T0, &C0, &C1, &C2, &C3);
           blB += 4*RhsProgress;
           blA += LhsProgress;
         }
@@ -1439,9 +1443,10 @@
 	      do {                                                      \
 		EIGEN_ASM_COMMENT("begin step of gebp micro kernel 1/half/quarterX1"); \
 		EIGEN_ASM_COMMENT("Note: these asm comments work around bug 935!"); \
+    /* FIXME: why unaligned???? */ \
 		traits.loadLhsUnaligned(&blA[(0+1*K)*LhsProgress], A0); \
 		traits.loadRhs(&blB[(0+K)*RhsProgress], B_0);		\
-		traits.madd(A0, B_0, C0, B_0);				\
+		traits.madd(A0, B_0, C0, B_0, fix<0>);				\
 		EIGEN_ASM_COMMENT("end step of gebp micro kernel 1/half/quarterX1"); \
 	      } while(false);
 
@@ -1518,7 +1523,7 @@
     const Index peeled_mc_quarter = mr>=LhsProgressQuarter ? peeled_mc_half+((rows-peeled_mc_half)/(LhsProgressQuarter))*(LhsProgressQuarter) : 0;
     enum { pk = 8 }; // NOTE Such a large peeling factor is important for large matrices (~ +5% when >1000 on Haswell)
     const Index peeled_kc  = depth & ~(pk-1);
-    const Index prefetch_res_offset = 32/sizeof(ResScalar);    
+    const int prefetch_res_offset = 32/sizeof(ResScalar);    
 //     const Index depth2     = depth & ~1;
 
     //---------- Process 3 * LhsProgress rows at once ----------
@@ -1984,169 +1989,6 @@
     //---------- Process 1 * LhsProgress rows at once ----------
     if(mr>=1*Traits::LhsProgress)
     {
-<<<<<<< HEAD
-      // loops on each largest micro horizontal panel of lhs (1*LhsProgress x depth)
-      for(Index i=peeled_mc2; i<peeled_mc1; i+=1*LhsProgress)
-      {
-        // loops on each largest micro vertical panel of rhs (depth * nr)
-        for(Index j2=0; j2<packet_cols4; j2+=nr)
-        {
-          // We select a 1*Traits::LhsProgress x nr micro block of res which is entirely
-          // stored into 1 x nr registers.
-          
-          const LhsScalar* blA = &blockA[i*strideA+offsetA*(1*Traits::LhsProgress)];
-          prefetch(&blA[0]);
-
-          // gets res block as register
-          AccPacket C0, C1, C2, C3;
-          traits.initAcc(C0);
-          traits.initAcc(C1);
-          traits.initAcc(C2);
-          traits.initAcc(C3);
-
-          LinearMapper r0 = res.getLinearMapper(i, j2 + 0);
-          LinearMapper r1 = res.getLinearMapper(i, j2 + 1);
-          LinearMapper r2 = res.getLinearMapper(i, j2 + 2);
-          LinearMapper r3 = res.getLinearMapper(i, j2 + 3);
-
-          r0.prefetch(prefetch_res_offset);
-          r1.prefetch(prefetch_res_offset);
-          r2.prefetch(prefetch_res_offset);
-          r3.prefetch(prefetch_res_offset);
-
-          // performs "inner" products
-          const RhsScalar* blB = &blockB[j2*strideB+offsetB*nr];
-          prefetch(&blB[0]);
-          LhsPacket A0;
-
-          for(Index k=0; k<peeled_kc; k+=pk)
-          {
-            EIGEN_ASM_COMMENT("begin gebp micro kernel 1pX4");
-            RhsPacketx4 rhs_panel;
-            RhsPacket T0;
-
-#define EIGEN_GEBGP_ONESTEP(K) \
-            do {                                                                  \
-              EIGEN_ASM_COMMENT("begin step of gebp micro kernel 1pX4");          \
-              EIGEN_ASM_COMMENT("Note: these asm comments work around bug 935!"); \
-              traits.loadLhs(&blA[(0+1*K)*LhsProgress], A0);                      \
-              traits.loadRhs(&blB[(0+4*K)*RhsProgress], rhs_panel);               \
-              traits.madd(A0, rhs_panel, C0, T0, fix<0>);                         \
-              traits.madd(A0, rhs_panel, C1, T0, fix<1>);                         \
-              traits.madd(A0, rhs_panel, C2, T0, fix<2>);                         \
-              traits.madd(A0, rhs_panel, C3, T0, fix<3>);                         \
-              EIGEN_ASM_COMMENT("end step of gebp micro kernel 1pX4");            \
-            } while(false)
-            
-            internal::prefetch(blB+(48+0));
-            EIGEN_GEBGP_ONESTEP(0);
-            EIGEN_GEBGP_ONESTEP(1);
-            EIGEN_GEBGP_ONESTEP(2);
-            EIGEN_GEBGP_ONESTEP(3);
-            internal::prefetch(blB+(48+16));
-            EIGEN_GEBGP_ONESTEP(4);
-            EIGEN_GEBGP_ONESTEP(5);
-            EIGEN_GEBGP_ONESTEP(6);
-            EIGEN_GEBGP_ONESTEP(7);
-
-            blB += pk*4*RhsProgress;
-            blA += pk*1*LhsProgress;
-
-            EIGEN_ASM_COMMENT("end gebp micro kernel 1pX4");
-          }
-          // process remaining peeled loop
-          for(Index k=peeled_kc; k<depth; k++)
-          {
-            RhsPacketx4 rhs_panel;
-            RhsPacket T0;
-            EIGEN_GEBGP_ONESTEP(0);
-            blB += 4*RhsProgress;
-            blA += 1*LhsProgress;
-          }
-#undef EIGEN_GEBGP_ONESTEP
-
-          ResPacket R0, R1;
-          ResPacket alphav = pset1<ResPacket>(alpha);
-
-          R0 = r0.template loadPacket<ResPacket>(0 * Traits::ResPacketSize);
-          R1 = r1.template loadPacket<ResPacket>(0 * Traits::ResPacketSize);
-          traits.acc(C0, alphav, R0);
-          traits.acc(C1,  alphav, R1);
-          r0.storePacket(0 * Traits::ResPacketSize, R0);
-          r1.storePacket(0 * Traits::ResPacketSize, R1);
-
-          R0 = r2.template loadPacket<ResPacket>(0 * Traits::ResPacketSize);
-          R1 = r3.template loadPacket<ResPacket>(0 * Traits::ResPacketSize);
-          traits.acc(C2,  alphav, R0);
-          traits.acc(C3,  alphav, R1);
-          r2.storePacket(0 * Traits::ResPacketSize, R0);
-          r3.storePacket(0 * Traits::ResPacketSize, R1);
-        }
-
-        // Deal with remaining columns of the rhs
-        for(Index j2=packet_cols4; j2<cols; j2++)
-        {
-          // One column at a time
-          const LhsScalar* blA = &blockA[i*strideA+offsetA*(1*Traits::LhsProgress)];
-          prefetch(&blA[0]);
-
-          // gets res block as register
-          AccPacket C0;
-          traits.initAcc(C0);
-
-          LinearMapper r0 = res.getLinearMapper(i, j2);
-
-          // performs "inner" products
-          const RhsScalar* blB = &blockB[j2*strideB+offsetB];
-          LhsPacket A0;
-
-          for(Index k=0; k<peeled_kc; k+=pk)
-          {
-            EIGEN_ASM_COMMENT("begin gebp micro kernel 1pX1");
-            RhsPacket B_0;
-        
-#define EIGEN_GEBGP_ONESTEP(K) \
-            do {                                                                  \
-              EIGEN_ASM_COMMENT("begin step of gebp micro kernel 1pX1");          \
-              EIGEN_ASM_COMMENT("Note: these asm comments work around bug 935!"); \
-              traits.loadLhs(&blA[(0+1*K)*LhsProgress], A0);                      \
-              traits.loadRhs(&blB[(0+K)*RhsProgress], B_0);                       \
-              traits.madd(A0, B_0, C0, B_0, fix<0>);                              \
-              EIGEN_ASM_COMMENT("end step of gebp micro kernel 1pX1");            \
-            } while(false);
-
-            EIGEN_GEBGP_ONESTEP(0);
-            EIGEN_GEBGP_ONESTEP(1);
-            EIGEN_GEBGP_ONESTEP(2);
-            EIGEN_GEBGP_ONESTEP(3);
-            EIGEN_GEBGP_ONESTEP(4);
-            EIGEN_GEBGP_ONESTEP(5);
-            EIGEN_GEBGP_ONESTEP(6);
-            EIGEN_GEBGP_ONESTEP(7);
-
-            blB += pk*RhsProgress;
-            blA += pk*1*Traits::LhsProgress;
-
-            EIGEN_ASM_COMMENT("end gebp micro kernel 1pX1");
-          }
-
-          // process remaining peeled loop
-          for(Index k=peeled_kc; k<depth; k++)
-          {
-            RhsPacket B_0;
-            EIGEN_GEBGP_ONESTEP(0);
-            blB += RhsProgress;
-            blA += 1*Traits::LhsProgress;
-          }
-#undef EIGEN_GEBGP_ONESTEP
-          ResPacket R0;
-          ResPacket alphav = pset1<ResPacket>(alpha);
-          R0 = r0.template loadPacket<ResPacket>(0 * Traits::ResPacketSize);
-          traits.acc(C0, alphav, R0);
-          r0.storePacket(0 * Traits::ResPacketSize, R0);
-        }
-      }
-=======
       lhs_process_one_packet<nr, LhsProgress, RhsProgress, LhsScalar, RhsScalar, ResScalar, AccPacket, LhsPacket, RhsPacket, ResPacket, Traits, LinearMapper, DataMapper> p;
       p(res, blockA, blockB, alpha, peeled_mc2, peeled_mc1, strideA, strideB, offsetA, offsetB, prefetch_res_offset, peeled_kc, pk, cols, depth, packet_cols4);
     }
@@ -2161,7 +2003,6 @@
     {
       lhs_process_fraction_of_packet<nr, LhsProgressQuarter, RhsProgressQuarter, LhsScalar, RhsScalar, ResScalar, AccPacketQuarter, LhsPacketQuarter, RhsPacketQuarter, ResPacketQuarter, QuarterTraits, LinearMapper, DataMapper> p;
       p(res, blockA, blockB, alpha, peeled_mc_half, peeled_mc_quarter, strideA, strideB, offsetA, offsetB, prefetch_res_offset, peeled_kc, pk, cols, depth, packet_cols4);
->>>>>>> 49e43fed
     }
     //---------- Process remaining rows, 1 at once ----------
     if(peeled_mc_quarter<rows)
@@ -2598,7 +2439,7 @@
     }
 
     pack -= psize;
-    int left = rows - i;
+    Index left = rows - i;
     if (pack <= 0) {
       if (!gone_last &&
           (starting_pos == i || left >= psize/2 || left >= psize/4) &&
