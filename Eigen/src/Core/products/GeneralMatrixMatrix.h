// This file is part of Eigen, a lightweight C++ template library
// for linear algebra.
//
// Copyright (C) 2008-2009 Gael Guennebaud <gael.guennebaud@inria.fr>
//
// This Source Code Form is subject to the terms of the Mozilla
// Public License v. 2.0. If a copy of the MPL was not distributed
// with this file, You can obtain one at http://mozilla.org/MPL/2.0/.

#ifndef EIGEN_GENERAL_MATRIX_MATRIX_H
#define EIGEN_GENERAL_MATRIX_MATRIX_H

namespace Eigen { 

namespace internal {

template<typename _LhsScalar, typename _RhsScalar> class level3_blocking;

/* Specialization for a row-major destination matrix => simple transposition of the product */
template<
  typename Index,
  typename LhsScalar, int LhsStorageOrder, bool ConjugateLhs,
  typename RhsScalar, int RhsStorageOrder, bool ConjugateRhs>
struct general_matrix_matrix_product<Index,LhsScalar,LhsStorageOrder,ConjugateLhs,RhsScalar,RhsStorageOrder,ConjugateRhs,RowMajor>
{
  typedef gebp_traits<RhsScalar,LhsScalar> Traits;
  
  typedef typename scalar_product_traits<LhsScalar, RhsScalar>::ReturnType ResScalar;
  static EIGEN_STRONG_INLINE void run(
    Index rows, Index cols, Index depth,
    const LhsScalar* lhs, Index lhsStride,
    const RhsScalar* rhs, Index rhsStride,
    ResScalar* res, Index resStride,
    ResScalar alpha,
    level3_blocking<RhsScalar,LhsScalar>& blocking,
    GemmParallelInfo<Index>* info = 0)
  {
    // transpose the product such that the result is column major
    general_matrix_matrix_product<Index,
      RhsScalar, RhsStorageOrder==RowMajor ? ColMajor : RowMajor, ConjugateRhs,
      LhsScalar, LhsStorageOrder==RowMajor ? ColMajor : RowMajor, ConjugateLhs,
      ColMajor>
    ::run(cols,rows,depth,rhs,rhsStride,lhs,lhsStride,res,resStride,alpha,blocking,info);
  }
};

/*  Specialization for a col-major destination matrix
 *    => Blocking algorithm following Goto's paper */
template<
  typename Index,
  typename LhsScalar, int LhsStorageOrder, bool ConjugateLhs,
  typename RhsScalar, int RhsStorageOrder, bool ConjugateRhs>
struct general_matrix_matrix_product<Index,LhsScalar,LhsStorageOrder,ConjugateLhs,RhsScalar,RhsStorageOrder,ConjugateRhs,ColMajor>
{

typedef gebp_traits<LhsScalar,RhsScalar> Traits;
  
typedef typename scalar_product_traits<LhsScalar, RhsScalar>::ReturnType ResScalar;
static void run(Index rows, Index cols, Index depth,
  const LhsScalar* _lhs, Index lhsStride,
  const RhsScalar* _rhs, Index rhsStride,
  ResScalar* _res, Index resStride,
  ResScalar alpha,
  level3_blocking<LhsScalar,RhsScalar>& blocking,
  GemmParallelInfo<Index>* info = 0)
{
  typedef const_blas_data_mapper<LhsScalar, Index, LhsStorageOrder> LhsMapper;
  typedef const_blas_data_mapper<RhsScalar, Index, RhsStorageOrder> RhsMapper;
  typedef blas_data_mapper<typename Traits::ResScalar, Index, ColMajor> ResMapper;
  LhsMapper lhs(_lhs,lhsStride);
  RhsMapper rhs(_rhs,rhsStride);
  ResMapper res(_res, resStride);

  Index kc = blocking.kc();                   // cache block size along the K direction
  Index mc = (std::min)(rows,blocking.mc());  // cache block size along the M direction
  Index nc = (std::min)(cols,blocking.nc());  // cache block size along the N direction

  gemm_pack_lhs<LhsScalar, Index, LhsMapper, Traits::mr, Traits::LhsProgress, LhsStorageOrder> pack_lhs;
  gemm_pack_rhs<RhsScalar, Index, RhsMapper, Traits::nr, RhsStorageOrder> pack_rhs;
  gebp_kernel<LhsScalar, RhsScalar, Index, ResMapper, Traits::mr, Traits::nr, ConjugateLhs, ConjugateRhs> gebp;

#ifdef EIGEN_HAS_OPENMP
  if(info)
  {
    // this is the parallel version!
    Index tid = omp_get_thread_num();
    Index threads = omp_get_num_threads();
    
    LhsScalar* blockA = blocking.blockA();
    eigen_internal_assert(blockA!=0);
    
    std::size_t sizeB = kc*nc;
    ei_declare_aligned_stack_constructed_variable(RhsScalar, blockB, sizeB, 0);
      
    // For each horizontal panel of the rhs, and corresponding vertical panel of the lhs...
    for(Index k=0; k<depth; k+=kc)
    {
      const Index actual_kc = (std::min)(k+kc,depth)-k; // => rows of B', and cols of the A'

      // In order to reduce the chance that a thread has to wait for the other,
      // let's start by packing B'.
      pack_rhs(blockB, rhs.getSubMapper(k,0), actual_kc, nc);

      // Pack A_k to A' in a parallel fashion:
      // each thread packs the sub block A_k,i to A'_i where i is the thread id.

      // However, before copying to A'_i, we have to make sure that no other thread is still using it,
      // i.e., we test that info[tid].users equals 0.
      // Then, we set info[tid].users to the number of threads to mark that all other threads are going to use it.
      while(info[tid].users!=0) {}
      info[tid].users += threads;

      pack_lhs(blockA+info[tid].lhs_start*actual_kc, lhs.getSubMapper(info[tid].lhs_start,k), actual_kc, info[tid].lhs_length);

      // Notify the other threads that the part A'_i is ready to go.
      info[tid].sync = k;
      
      // Computes C_i += A' * B' per A'_i
      for(Index shift=0; shift<threads; ++shift)
      {
        Index i = (tid+shift)%threads;

        // At this point we have to make sure that A'_i has been updated by the thread i,
        // we use testAndSetOrdered to mimic a volatile access.
        // However, no need to wait for the B' part which has been updated by the current thread!
        if (shift>0) {
          while(info[i].sync!=k) {
          }
        }

        gebp(res.getSubMapper(info[i].lhs_start, 0), blockA+info[i].lhs_start*actual_kc, blockB, info[i].lhs_length, actual_kc, nc, alpha);
      }

      // Then keep going as usual with the remaining B'
      for(Index j=nc; j<cols; j+=nc)
      {
        const Index actual_nc = (std::min)(j+nc,cols)-j;

        // pack B_k,j to B'
        pack_rhs(blockB, rhs.getSubMapper(k,j), actual_kc, actual_nc);

        // C_j += A' * B'
        gebp(res.getSubMapper(0, j), blockA, blockB, rows, actual_kc, actual_nc, alpha);
      }

      // Release all the sub blocks A'_i of A' for the current thread,
      // i.e., we simply decrement the number of users by 1
      #pragma omp critical
      {
      for(Index i=0; i<threads; ++i)
        #pragma omp atomic
        --(info[i].users);
      }
    }
  }
  else
#endif // EIGEN_HAS_OPENMP
  {
    EIGEN_UNUSED_VARIABLE(info);

    // this is the sequential version!
    std::size_t sizeA = kc*mc;
    std::size_t sizeB = kc*nc;

    ei_declare_aligned_stack_constructed_variable(LhsScalar, blockA, sizeA, blocking.blockA());
    ei_declare_aligned_stack_constructed_variable(RhsScalar, blockB, sizeB, blocking.blockB());

    // For each horizontal panel of the rhs, and corresponding panel of the lhs...
    for(Index i2=0; i2<rows; i2+=mc)
    {
      const Index actual_mc = (std::min)(i2+mc,rows)-i2;

      for(Index k2=0; k2<depth; k2+=kc)
      {
        const Index actual_kc = (std::min)(k2+kc,depth)-k2;
        
        // OK, here we have selected one horizontal panel of rhs and one vertical panel of lhs.
        // => Pack lhs's panel into a sequential chunk of memory (L2/L3 caching)
        // Note that this panel will be read as many times as the number of blocks in the rhs's
        // horizontal panel which is, in practice, a very low number.
        pack_lhs(blockA, lhs.getSubMapper(i2,k2), actual_kc, actual_mc);
        
        // For each kc x nc block of the rhs's horizontal panel...
        for(Index j2=0; j2<cols; j2+=nc)
        {
          const Index actual_nc = (std::min)(j2+nc,cols)-j2;
          
          // We pack the rhs's block into a sequential chunk of memory (L2 caching)
          // Note that this block will be read a very high number of times, which is equal to the number of
          // micro horizontal panel of the large rhs's panel (e.g., rows/12 times).
          pack_rhs(blockB, rhs.getSubMapper(k2,j2), actual_kc, actual_nc);
          
          // Everything is packed, we can now call the panel * block kernel:
          gebp(res.getSubMapper(i2, j2), blockA, blockB, actual_mc, actual_kc, actual_nc, alpha);
        }
      }
    }
  }
}

};

/*********************************************************************************
*  Specialization of GeneralProduct<> for "large" GEMM, i.e.,
*  implementation of the high level wrapper to general_matrix_matrix_product
**********************************************************************************/

template<typename Lhs, typename Rhs>
struct traits<GeneralProduct<Lhs,Rhs,GemmProduct> >
 : traits<ProductBase<GeneralProduct<Lhs,Rhs,GemmProduct>, Lhs, Rhs> >
{};

template<typename Scalar, typename Index, typename Gemm, typename Lhs, typename Rhs, typename Dest, typename BlockingType>
struct gemm_functor
{
  gemm_functor(const Lhs& lhs, const Rhs& rhs, Dest& dest, const Scalar& actualAlpha, BlockingType& blocking)
    : m_lhs(lhs), m_rhs(rhs), m_dest(dest), m_actualAlpha(actualAlpha), m_blocking(blocking)
  {}

  void initParallelSession() const
  {
    m_blocking.allocateA();
  }

  void operator() (Index row, Index rows, Index col=0, Index cols=-1, GemmParallelInfo<Index>* info=0) const
  {
    if(cols==-1)
      cols = m_rhs.cols();

    Gemm::run(rows, cols, m_lhs.cols(),
              &m_lhs.coeffRef(row,0), m_lhs.outerStride(),
              &m_rhs.coeffRef(0,col), m_rhs.outerStride(),
              (Scalar*)&(m_dest.coeffRef(row,col)), m_dest.outerStride(),
              m_actualAlpha, m_blocking, info);
  }
  
  typedef typename Gemm::Traits Traits;

  protected:
    const Lhs& m_lhs;
    const Rhs& m_rhs;
    Dest& m_dest;
    Scalar m_actualAlpha;
    BlockingType& m_blocking;
};

template<int StorageOrder, typename LhsScalar, typename RhsScalar, int MaxRows, int MaxCols, int MaxDepth, int KcFactor=1,
bool FiniteAtCompileTime = MaxRows!=Dynamic && MaxCols!=Dynamic && MaxDepth != Dynamic> class gemm_blocking_space;

template<typename _LhsScalar, typename _RhsScalar>
class level3_blocking
{
    typedef _LhsScalar LhsScalar;
    typedef _RhsScalar RhsScalar;

  protected:
    LhsScalar* m_blockA;
    RhsScalar* m_blockB;

    DenseIndex m_mc;
    DenseIndex m_nc;
    DenseIndex m_kc;

  public:

    level3_blocking()
      : m_blockA(0), m_blockB(0), m_mc(0), m_nc(0), m_kc(0)
    {}

    inline DenseIndex mc() const { return m_mc; }
    inline DenseIndex nc() const { return m_nc; }
    inline DenseIndex kc() const { return m_kc; }

    inline LhsScalar* blockA() { return m_blockA; }
    inline RhsScalar* blockB() { return m_blockB; }
};

template<int StorageOrder, typename _LhsScalar, typename _RhsScalar, int MaxRows, int MaxCols, int MaxDepth, int KcFactor>
class gemm_blocking_space<StorageOrder,_LhsScalar,_RhsScalar,MaxRows, MaxCols, MaxDepth, KcFactor, true>
  : public level3_blocking<
      typename conditional<StorageOrder==RowMajor,_RhsScalar,_LhsScalar>::type,
      typename conditional<StorageOrder==RowMajor,_LhsScalar,_RhsScalar>::type>
{
    enum {
      Transpose = StorageOrder==RowMajor,
      ActualRows = Transpose ? MaxCols : MaxRows,
      ActualCols = Transpose ? MaxRows : MaxCols
    };
    typedef typename conditional<Transpose,_RhsScalar,_LhsScalar>::type LhsScalar;
    typedef typename conditional<Transpose,_LhsScalar,_RhsScalar>::type RhsScalar;
    typedef gebp_traits<LhsScalar,RhsScalar> Traits;
    enum {
      SizeA = ActualRows * MaxDepth,
      SizeB = ActualCols * MaxDepth
    };

    EIGEN_ALIGN_DEFAULT LhsScalar m_staticA[SizeA];
    EIGEN_ALIGN_DEFAULT RhsScalar m_staticB[SizeB];

  public:

    gemm_blocking_space(DenseIndex /*rows*/, DenseIndex /*cols*/, DenseIndex /*depth*/, int /*num_threads*/, bool /*full_rows = false*/)
    {
      this->m_mc = ActualRows;
      this->m_nc = ActualCols;
      this->m_kc = MaxDepth;
      this->m_blockA = m_staticA;
      this->m_blockB = m_staticB;
    }

    inline void allocateA() {}
    inline void allocateB() {}
    inline void allocateAll() {}
};

template<int StorageOrder, typename _LhsScalar, typename _RhsScalar, int MaxRows, int MaxCols, int MaxDepth, int KcFactor>
class gemm_blocking_space<StorageOrder,_LhsScalar,_RhsScalar,MaxRows, MaxCols, MaxDepth, KcFactor, false>
  : public level3_blocking<
      typename conditional<StorageOrder==RowMajor,_RhsScalar,_LhsScalar>::type,
      typename conditional<StorageOrder==RowMajor,_LhsScalar,_RhsScalar>::type>
{
    enum {
      Transpose = StorageOrder==RowMajor
    };
    typedef typename conditional<Transpose,_RhsScalar,_LhsScalar>::type LhsScalar;
    typedef typename conditional<Transpose,_LhsScalar,_RhsScalar>::type RhsScalar;
    typedef gebp_traits<LhsScalar,RhsScalar> Traits;

    DenseIndex m_sizeA;
    DenseIndex m_sizeB;

  public:

    gemm_blocking_space(DenseIndex rows, DenseIndex cols, DenseIndex depth, int num_threads, bool l3_blocking)
    {
      this->m_mc = Transpose ? cols : rows;
      this->m_nc = Transpose ? rows : cols;
      this->m_kc = depth;

      if(l3_blocking)
      {
        computeProductBlockingSizes<LhsScalar,RhsScalar,KcFactor>(this->m_kc, this->m_mc, this->m_nc, num_threads);
      }
      else  // no l3 blocking
      {
        DenseIndex m = this->m_mc;
        DenseIndex n = this->m_nc;
        computeProductBlockingSizes<LhsScalar,RhsScalar,KcFactor>(this->m_kc, m, n, num_threads);
      }

      m_sizeA = this->m_mc * this->m_kc;
      m_sizeB = this->m_kc * this->m_nc;
    }

    void allocateA()
    {
      if(this->m_blockA==0)
        this->m_blockA = aligned_new<LhsScalar>(m_sizeA);
    }

    void allocateB()
    {
      if(this->m_blockB==0)
        this->m_blockB = aligned_new<RhsScalar>(m_sizeB);
    }

    void allocateAll()
    {
      allocateA();
      allocateB();
    }

    ~gemm_blocking_space()
    {
      aligned_delete(this->m_blockA, m_sizeA);
      aligned_delete(this->m_blockB, m_sizeB);
    }
};

} // end namespace internal

namespace internal {
  
template<typename Lhs, typename Rhs>
struct generic_product_impl<Lhs,Rhs,DenseShape,DenseShape,GemmProduct>
  : generic_product_impl_base<Lhs,Rhs,generic_product_impl<Lhs,Rhs,DenseShape,DenseShape,GemmProduct> >
{
  typedef typename Product<Lhs,Rhs>::Scalar Scalar;
  typedef typename Product<Lhs,Rhs>::Index  Index;
  typedef typename Lhs::Scalar LhsScalar;
  typedef typename Rhs::Scalar RhsScalar;
  
  typedef internal::blas_traits<Lhs> LhsBlasTraits;
  typedef typename LhsBlasTraits::DirectLinearAccessType ActualLhsType;
  typedef typename internal::remove_all<ActualLhsType>::type ActualLhsTypeCleaned;
  
  typedef internal::blas_traits<Rhs> RhsBlasTraits;
  typedef typename RhsBlasTraits::DirectLinearAccessType ActualRhsType;
  typedef typename internal::remove_all<ActualRhsType>::type ActualRhsTypeCleaned;
  
  enum {
    MaxDepthAtCompileTime = EIGEN_SIZE_MIN_PREFER_FIXED(Lhs::MaxColsAtCompileTime,Rhs::MaxRowsAtCompileTime)
  };
  
  typedef generic_product_impl<Lhs,Rhs,DenseShape,DenseShape,CoeffBasedProductMode> lazyproduct;
  
  template<typename Dst>
  static void evalTo(Dst& dst, const Lhs& lhs, const Rhs& rhs)
  {
    if((rhs.rows()+dst.rows()+dst.cols())<20 && rhs.rows()>0)
      lazyproduct::evalTo(dst, lhs, rhs);
    else
    {
      dst.setZero();
      scaleAndAddTo(dst, lhs, rhs, Scalar(1));
    }
  }

  template<typename Dst>
  static void addTo(Dst& dst, const Lhs& lhs, const Rhs& rhs)
  {
    if((rhs.rows()+dst.rows()+dst.cols())<20 && rhs.rows()>0)
      lazyproduct::addTo(dst, lhs, rhs);
    else
      scaleAndAddTo(dst,lhs, rhs, Scalar(1));
  }

  template<typename Dst>
  static void subTo(Dst& dst, const Lhs& lhs, const Rhs& rhs)
  {
    if((rhs.rows()+dst.rows()+dst.cols())<20 && rhs.rows()>0)
      lazyproduct::subTo(dst, lhs, rhs);
    else
      scaleAndAddTo(dst, lhs, rhs, Scalar(-1));
  }
  
  template<typename Dest>
  static void scaleAndAddTo(Dest& dst, const Lhs& a_lhs, const Rhs& a_rhs, const Scalar& alpha)
  {
    eigen_assert(dst.rows()==a_lhs.rows() && dst.cols()==a_rhs.cols());

    typename internal::add_const_on_value_type<ActualLhsType>::type lhs = LhsBlasTraits::extract(a_lhs);
    typename internal::add_const_on_value_type<ActualRhsType>::type rhs = RhsBlasTraits::extract(a_rhs);

    Scalar actualAlpha = alpha * LhsBlasTraits::extractScalarFactor(a_lhs)
                               * RhsBlasTraits::extractScalarFactor(a_rhs);

    typedef internal::gemm_blocking_space<(Dest::Flags&RowMajorBit) ? RowMajor : ColMajor,LhsScalar,RhsScalar,
            Dest::MaxRowsAtCompileTime,Dest::MaxColsAtCompileTime,MaxDepthAtCompileTime> BlockingType;

    typedef internal::gemm_functor<
      Scalar, Index,
      internal::general_matrix_matrix_product<
        Index,
        LhsScalar, (ActualLhsTypeCleaned::Flags&RowMajorBit) ? RowMajor : ColMajor, bool(LhsBlasTraits::NeedToConjugate),
        RhsScalar, (ActualRhsTypeCleaned::Flags&RowMajorBit) ? RowMajor : ColMajor, bool(RhsBlasTraits::NeedToConjugate),
        (Dest::Flags&RowMajorBit) ? RowMajor : ColMajor>,
      ActualLhsTypeCleaned, ActualRhsTypeCleaned, Dest, BlockingType> GemmFunctor;

<<<<<<< HEAD
      BlockingType blocking(dst.rows(), dst.cols(), lhs.cols(), 1, true);
=======
    BlockingType blocking(dst.rows(), dst.cols(), lhs.cols(), true);
>>>>>>> a8f2c6ee

    internal::parallelize_gemm<(Dest::MaxRowsAtCompileTime>32 || Dest::MaxRowsAtCompileTime==Dynamic)>
                              (GemmFunctor(lhs, rhs, dst, actualAlpha, blocking), a_lhs.rows(), a_rhs.cols(), Dest::Flags&RowMajorBit);
  }
};

} // end namespace internal

} // end namespace Eigen

#endif // EIGEN_GENERAL_MATRIX_MATRIX_H<|MERGE_RESOLUTION|>--- conflicted
+++ resolved
@@ -457,12 +457,7 @@
         (Dest::Flags&RowMajorBit) ? RowMajor : ColMajor>,
       ActualLhsTypeCleaned, ActualRhsTypeCleaned, Dest, BlockingType> GemmFunctor;
 
-<<<<<<< HEAD
-      BlockingType blocking(dst.rows(), dst.cols(), lhs.cols(), 1, true);
-=======
-    BlockingType blocking(dst.rows(), dst.cols(), lhs.cols(), true);
->>>>>>> a8f2c6ee
-
+    BlockingType blocking(dst.rows(), dst.cols(), lhs.cols(), 1, true);
     internal::parallelize_gemm<(Dest::MaxRowsAtCompileTime>32 || Dest::MaxRowsAtCompileTime==Dynamic)>
                               (GemmFunctor(lhs, rhs, dst, actualAlpha, blocking), a_lhs.rows(), a_rhs.cols(), Dest::Flags&RowMajorBit);
   }
