--- conflicted
+++ resolved
@@ -155,26 +155,14 @@
   typedef typename ei_blas_traits<Lhs>::ActualXprType ActualLhs;
   typedef typename ei_blas_traits<Rhs>::ActualXprType ActualRhs;
   enum{
-<<<<<<< HEAD
-
-    value = Lhs::MaxColsAtCompileTime == Dynamic
-            && ( Lhs::MaxRowsAtCompileTime == Dynamic
-              || Rhs::MaxColsAtCompileTime == Dynamic )
-            && (!(Rhs::IsVectorAtCompileTime && (Lhs::Flags&RowMajorBit)  && (!(ActualLhs::Flags&DirectAccessBit))))
-            && (!(Lhs::IsVectorAtCompileTime && (!(Rhs::Flags&RowMajorBit)) && (!(ActualRhs::Flags&DirectAccessBit))))
-            && (ei_is_same_type<typename Lhs::Scalar, typename Rhs::Scalar>::ret)
-=======
     // workaround sun studio:
     LhsIsVectorAtCompileTime = ei_traits<Lhs>::ColsAtCompileTime==1 || ei_traits<Rhs>::ColsAtCompileTime==1,
-    value = ei_is_diagonal<Rhs>::ret || ei_is_diagonal<Lhs>::ret
-          ? DiagonalProduct
-          : ei_traits<Lhs>::MaxColsAtCompileTime == Dynamic
+    value = ei_traits<Lhs>::MaxColsAtCompileTime == Dynamic
             && ( ei_traits<Lhs>::MaxRowsAtCompileTime == Dynamic
               || ei_traits<Rhs>::MaxColsAtCompileTime == Dynamic )
             && (!(Rhs::IsVectorAtCompileTime && (ei_traits<Lhs>::Flags&RowMajorBit)  && (!(ei_traits<Lhs>::Flags&DirectAccessBit))))
             && (!(LhsIsVectorAtCompileTime && (!(ei_traits<Rhs>::Flags&RowMajorBit)) && (!(ei_traits<Rhs>::Flags&DirectAccessBit))))
             && (ei_is_same_type<typename ei_traits<Lhs>::Scalar, typename ei_traits<Rhs>::Scalar>::ret)
->>>>>>> 0b2f4c5d
           ? CacheFriendlyProduct
           : NormalProduct };
 };
@@ -298,10 +286,7 @@
       */
     EIGEN_STRONG_INLINE bool _useCacheFriendlyProduct() const
     {
-<<<<<<< HEAD
       // TODO do something more accurate here (especially for mat-vec products)
-=======
->>>>>>> 0b2f4c5d
       return m_lhs.cols()>=EIGEN_CACHEFRIENDLY_PRODUCT_THRESHOLD
               && (  rows()>=EIGEN_CACHEFRIENDLY_PRODUCT_THRESHOLD
                  || cols()>=EIGEN_CACHEFRIENDLY_PRODUCT_THRESHOLD);
@@ -593,7 +578,7 @@
 // Forward declarations
 
 template<typename Scalar, bool ConjugateLhs, bool ConjugateRhs>
-void ei_cache_friendly_product(
+static void ei_cache_friendly_product(
   int _rows, int _cols, int depth,
   bool _lhsRowMajor, const Scalar* _lhs, int _lhsStride,
   bool _rhsRowMajor, const Scalar* _rhs, int _rhsStride,
