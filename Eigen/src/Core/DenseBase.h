--- conflicted
+++ resolved
@@ -454,7 +454,7 @@
     template<int NaNPropagation>
     EIGEN_DEVICE_FUNC typename internal::traits<Derived>::Scalar maxCoeff() const;
 
-<<<<<<< HEAD
+
     // By default, the fastest version with undefined NaN propagation semantics is
     // used.
     // TODO(rmlarsen): Replace with default template argument when we move to
@@ -465,14 +465,6 @@
     EIGEN_DEVICE_FUNC typename internal::traits<Derived>::Scalar maxCoeff() const {
       return maxCoeff<PropagateFast>();
     }
-
-
-=======
-    template<int NaNPropagation>
-    EIGEN_DEVICE_FUNC typename internal::traits<Derived>::Scalar minCoeff() const;
-    template<int NaNPropagation>
-    EIGEN_DEVICE_FUNC typename internal::traits<Derived>::Scalar maxCoeff() const;
->>>>>>> 51eba8c3
 
     template<typename IndexType> EIGEN_DEVICE_FUNC
     typename internal::traits<Derived>::Scalar minCoeff(IndexType* row, IndexType* col) const;
